--- conflicted
+++ resolved
@@ -19,13 +19,9 @@
 from torch.testing import FileCheck
 from torch.testing._internal.common_methods_invocations import op_db
 from torch.testing._internal.common_device_type import ops, onlyCPU, instantiate_device_type_tests
-<<<<<<< HEAD
-from torch.fx import symbolic_trace, Proxy, Node, GraphModule, Interpreter, Tracer, Transformer, Graph, wrap
-=======
 import torch.utils._pytree as pytree
 import torch.fx._pytree as fx_pytree
 from torch.fx import symbolic_trace, Proxy, Node, GraphModule, Interpreter, Tracer, Transformer, Graph, wrap, PH
->>>>>>> 9f77456f
 import torch._C._fx
 from torch.fx.node import Target, Argument
 from torch.fx.passes import shape_prop
@@ -2422,10 +2418,6 @@
     @onlyCPU
     @ops(op_db, allowed_dtypes=(torch.float,))
     def test_get_torch_func_signature_exhaustive(self, device, dtype, op):
-<<<<<<< HEAD
-        known_no_schema = {'stack', 'hstack', 'vstack', 'dstack', 'repeat', '__getitem__', 'linalg.multi_dot',
-                           'polygamma'}
-=======
         # Sorted and one entry on each line to minimize merge conflicts.
         known_no_schema = {'cdist',
                            'dstack',
@@ -2446,7 +2438,6 @@
                            '__rmul__',
                            '__rdiv__',
                            '__rpow__'}
->>>>>>> 9f77456f
 
         try:
             sample_inputs_itr = op.sample_inputs(device, dtype, requires_grad=False)
@@ -2714,250 +2705,6 @@
 TestFunctionalTracing.generate_tests()
 
 
-
-class TestFunctionalTracing(JitTestCase):
-    IGNORE_FUNCS = ("has_torch_function", "has_torch_function_unary",
-                    "has_torch_function_variadic", "handle_torch_function",
-                    "boolean_dispatch")
-    TO_PATCH = {"has_torch_function": None,
-                "has_torch_function_unary": None,
-                "has_torch_function_variadic": None}
-
-    BUILT_IN_FUNC = (AssertionError, "")
-    PROXY_ITERABLE = (TypeError, r"argument of type 'Proxy' is not iterable")
-    PROXY_ITERATED = (TraceError, r"Proxy object cannot be iterated")
-    LEN_ERROR = (RuntimeError, r"'len' is not supported in symbolic tracing by default")
-    ARG_TYPE_MISMATCH = (TypeError, r", not Proxy$")
-    CONTROL_FLOW = (TraceError, r"symbolically traced variables cannot be used as inputs to control flow")
-    INTERPOLATE_ARGS_CONFLICT = (ValueError, r"only one of size or scale_factor should be defined")
-
-    UNTRACEABLE_FUNCTIONALS = {
-        "adaptive_avg_pool1d": BUILT_IN_FUNC,
-        "avg_pool1d": BUILT_IN_FUNC,
-        "avg_pool2d": BUILT_IN_FUNC,
-        "avg_pool3d": BUILT_IN_FUNC,
-        "celu_": BUILT_IN_FUNC,
-        "channel_shuffle": BUILT_IN_FUNC,
-        "conv1d": BUILT_IN_FUNC,
-        "conv2d": BUILT_IN_FUNC,
-        "conv3d": BUILT_IN_FUNC,
-        "conv_tbc": BUILT_IN_FUNC,
-        "conv_transpose1d": BUILT_IN_FUNC,
-        "conv_transpose2d": BUILT_IN_FUNC,
-        "conv_transpose3d": BUILT_IN_FUNC,
-        "cosine_similarity": BUILT_IN_FUNC,
-        "elu_": BUILT_IN_FUNC,
-        "hardtanh_": BUILT_IN_FUNC,
-        "leaky_relu_": BUILT_IN_FUNC,
-        "logsigmoid": BUILT_IN_FUNC,
-        "one_hot": BUILT_IN_FUNC,
-        "pdist": BUILT_IN_FUNC,
-        "pixel_shuffle": BUILT_IN_FUNC,
-        "pixel_unshuffle": BUILT_IN_FUNC,
-        "relu_": BUILT_IN_FUNC,
-        "rrelu_": BUILT_IN_FUNC,
-        "selu_": BUILT_IN_FUNC,
-        "softplus": BUILT_IN_FUNC,
-        "softshrink": BUILT_IN_FUNC,
-        "threshold_": BUILT_IN_FUNC,
-
-        "adaptive_avg_pool2d": LEN_ERROR,
-        "adaptive_avg_pool3d": LEN_ERROR,
-        "adaptive_max_pool2d_with_indices": LEN_ERROR,
-        "adaptive_max_pool3d_with_indices": LEN_ERROR,
-        "instance_norm": LEN_ERROR,
-        "pad": LEN_ERROR,
-
-        "adaptive_max_pool1d": PROXY_ITERABLE,
-        "adaptive_max_pool2d": PROXY_ITERABLE,
-        "adaptive_max_pool3d": PROXY_ITERABLE,
-        "fractional_max_pool2d": PROXY_ITERABLE,
-        "fractional_max_pool3d": PROXY_ITERABLE,
-        "max_pool1d": PROXY_ITERABLE,
-        "max_pool2d": PROXY_ITERABLE,
-        "max_pool3d": PROXY_ITERABLE,
-
-        "group_norm": PROXY_ITERATED,
-        "lp_pool2d": PROXY_ITERATED,
-        "max_unpool1d": PROXY_ITERATED,
-        "max_unpool2d": PROXY_ITERATED,
-        "max_unpool3d": PROXY_ITERATED,
-
-        "adaptive_max_pool1d_with_indices": ARG_TYPE_MISMATCH,
-        "fractional_max_pool2d_with_indices": ARG_TYPE_MISMATCH,
-        "fractional_max_pool3d_with_indices": ARG_TYPE_MISMATCH,
-        "hardshrink": ARG_TYPE_MISMATCH,
-        "layer_norm": ARG_TYPE_MISMATCH,
-        "lp_pool1d": ARG_TYPE_MISMATCH,
-        "max_pool1d_with_indices": ARG_TYPE_MISMATCH,
-        "max_pool2d_with_indices": ARG_TYPE_MISMATCH,
-        "max_pool3d_with_indices": ARG_TYPE_MISMATCH,
-        "pairwise_distance": ARG_TYPE_MISMATCH,
-
-        "affine_grid": CONTROL_FLOW,
-        "alpha_dropout": CONTROL_FLOW,
-        "batch_norm": CONTROL_FLOW,
-        "binary_cross_entropy": CONTROL_FLOW,
-        "binary_cross_entropy_with_logits": CONTROL_FLOW,
-        "celu": CONTROL_FLOW,
-        "cosine_embedding_loss": CONTROL_FLOW,
-        "cross_entropy": CONTROL_FLOW,
-        "ctc_loss": CONTROL_FLOW,
-        "dropout": CONTROL_FLOW,
-        "dropout2d": CONTROL_FLOW,
-        "dropout3d": CONTROL_FLOW,
-        "elu": CONTROL_FLOW,
-        "embedding": CONTROL_FLOW,
-        "embedding_bag": CONTROL_FLOW,
-        "feature_alpha_dropout": CONTROL_FLOW,
-        "fold": CONTROL_FLOW,
-        "gaussian_nll_loss": CONTROL_FLOW,
-        "glu": CONTROL_FLOW,
-        "grid_sample": CONTROL_FLOW,
-        "gumbel_softmax": CONTROL_FLOW,
-        "hardsigmoid": CONTROL_FLOW,
-        "hardswish": CONTROL_FLOW,
-        "hardtanh": CONTROL_FLOW,
-        "hinge_embedding_loss": CONTROL_FLOW,
-        "huber_loss": CONTROL_FLOW,
-        "interpolate": CONTROL_FLOW,
-        "kl_div": CONTROL_FLOW,
-        "l1_loss": CONTROL_FLOW,
-        "leaky_relu": CONTROL_FLOW,
-        "local_response_norm": CONTROL_FLOW,
-        "margin_ranking_loss": CONTROL_FLOW,
-        "mse_loss": CONTROL_FLOW,
-        "multi_head_attention_forward": CONTROL_FLOW,
-        "multi_margin_loss": CONTROL_FLOW,
-        "multilabel_margin_loss": CONTROL_FLOW,
-        "multilabel_soft_margin_loss": CONTROL_FLOW,
-        "nll_loss": CONTROL_FLOW,
-        "poisson_nll_loss": CONTROL_FLOW,
-        "relu": CONTROL_FLOW,
-        "relu6": CONTROL_FLOW,
-        "rrelu": CONTROL_FLOW,
-        "selu": CONTROL_FLOW,
-        "silu": CONTROL_FLOW,
-        "smooth_l1_loss": CONTROL_FLOW,
-        "soft_margin_loss": CONTROL_FLOW,
-        "threshold": CONTROL_FLOW,
-        "triplet_margin_loss": CONTROL_FLOW,
-        "triplet_margin_with_distance_loss": CONTROL_FLOW,
-        "unfold": CONTROL_FLOW,
-        "upsample": CONTROL_FLOW,
-
-        "upsample_bilinear": INTERPOLATE_ARGS_CONFLICT,
-        "upsample_nearest": INTERPOLATE_ARGS_CONFLICT,
-    }
-
-    # List of nn.functionals with Tensor inputs but not with type annotation
-    FUNCTIONALS_WITHOUT_ANNOTATION = (
-        "adaptive_max_pool1d",
-        "adaptive_max_pool2d",
-        "adaptive_max_pool3d",
-        "fractional_max_pool2d",
-        "fractional_max_pool3d",
-        "max_pool1d",
-        "max_pool2d",
-        "max_pool3d",
-        "gaussian_nll_loss",
-        "upsample",
-        "upsample_bilinear",
-        "upsample_nearest",
-    )
-
-    # Inconsistent behavior between Python 3.8 and other Python versions:
-    # - Python 3.8: Re-raise internal exception like `PROXY_ITERATED`
-    # - Other Python: Raise `argument of type 'Proxy' is not iterable` due to the same
-    #                 internal exception above
-    # Use the following map to override the expected exception for Python 3.8
-    UNTRACEABLE_FUNCTIONALS_PY38 = {
-        "adaptive_max_pool1d": PROXY_ITERATED,
-        "adaptive_max_pool2d": PROXY_ITERATED,
-        "adaptive_max_pool3d": PROXY_ITERATED,
-        "fractional_max_pool2d": PROXY_ITERATED,
-        "fractional_max_pool3d": PROXY_ITERATED,
-        "max_pool1d": PROXY_ITERATED,
-        "max_pool2d": PROXY_ITERATED,
-        "max_pool3d": PROXY_ITERATED,
-
-        "group_norm": LEN_ERROR
-    }
-
-    @classmethod
-    def _get_functional(cls):
-        functional_list = []
-        for f in dir(torch.nn.functional):
-            if not f.islower():
-                continue
-            # Ignore internal functions
-            if f.startswith('_'):
-                continue
-            # Ignore supporting functions
-            if f in cls.IGNORE_FUNCS:
-                continue
-            fn = getattr(torch.nn.functional, f)
-            # Ignore non-callable object like modules
-            if not isinstance(fn, Callable):
-                continue
-            if f not in cls.FUNCTIONALS_WITHOUT_ANNOTATION:
-                try:
-                    sig = inspect.signature(fn)
-                    has_tensor_arg = False
-                    for arg, param in sig.parameters.items():
-                        if isinstance(param.annotation, type) and issubclass(param.annotation, torch.Tensor):
-                            has_tensor_arg = True
-                    if not has_tensor_arg:
-                        continue
-                # No signature or Object is not supported
-                except ValueError:
-                    pass
-            functional_list.append((f, fn))
-        return functional_list
-
-    @classmethod
-    def generate_test_func(cls, func_name, fn):
-
-        def functional_test(self):
-            if func_name in self.UNTRACEABLE_FUNCTIONALS_PY38 and \
-                    sys.version_info >= (3, 8) and sys.version_info < (3, 9):
-                exc, err = self.UNTRACEABLE_FUNCTIONALS_PY38[func_name]
-                with self.assertRaisesRegex(exc, err):
-                    symbolic_trace(fn)
-            elif func_name in self.UNTRACEABLE_FUNCTIONALS:
-                exc, err = self.UNTRACEABLE_FUNCTIONALS[func_name]
-                with self.assertRaisesRegex(exc, err):
-                    symbolic_trace(fn)
-            else:
-                symbolic_trace(fn)
-        return functional_test
-
-    @classmethod
-    def generate_tests(cls):
-        functional_list = cls._get_functional()
-        for func_name, fn in functional_list:
-            test_name = "test_nn_functional_" + func_name
-            functional_test = cls.generate_test_func(func_name, fn)
-            setattr(cls, test_name, functional_test)
-
-    @classmethod
-    def setUpClass(cls):
-
-        def no(*args, **kwargs):
-            return False
-
-        for name in cls.TO_PATCH.keys():
-            cls.TO_PATCH[name] = getattr(torch.nn.functional, name)
-            setattr(torch.nn.functional, name, no)
-
-    @classmethod
-    def tearDownClass(cls):
-        for name in cls.TO_PATCH.keys():
-            setattr(torch.nn.functional, name, cls.TO_PATCH[name])
-
-TestFunctionalTracing.generate_tests()
-
-
 instantiate_device_type_tests(TestOperatorSignatures, globals())
 
 @skipIfNoTorchVision
