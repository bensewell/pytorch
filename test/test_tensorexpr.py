import numpy as np
import torch
import torch.nn.functional as F
from torch import nn
import unittest

from torch.testing._internal.common_utils import suppress_warnings, num_profiled_runs, run_tests

from torch.testing._internal.te_utils import CudaCodeGenCreated, CudaCodeGenExecuted, \
    LLVMCodeGenExecuted, SimpleIREvalExecuted

from torch.testing._internal.jit_utils import JitTestCase


class BaseTestClass(JitTestCase):
    def setUp(self):
        self.old_profiling_executor = torch._C._jit_set_profiling_executor(True)
        self.old_profiling_mode = torch._C._jit_set_profiling_mode(True)

        self.old_cpu_fuser_state = torch._C._jit_can_fuse_on_cpu()
        self.old_gpu_fuser_state = torch._C._jit_can_fuse_on_gpu()
        torch._C._jit_override_can_fuse_on_cpu(True)
        torch._C._jit_override_can_fuse_on_gpu(True)
        self.texpr_fuser_state = torch._C._jit_texpr_fuser_enabled()
        torch._C._jit_set_texpr_fuser_enabled(True)
        self.old_fusion_inlining = torch._C._debug_get_fusion_group_inlining()
        torch._C._debug_set_fusion_group_inlining(False)
        self.old_te_must_use_llvm_cpu = torch._C._jit_get_te_must_use_llvm_cpu()
        torch._C._jit_set_te_must_use_llvm_cpu(False)
        # TODO: CPU fuser currently is disabled when multithreading.
        self.old_fuse_parallel = torch._C._jit_texpr_parallel_cpu_enabled()
        torch._C._jit_set_texpr_parallel_cpu_enabled(True)

        self.devices = ['cpu'] if not torch.cuda.is_available() else ['cpu', 'cuda']

    def tearDown(self):
        torch._C._jit_set_profiling_executor(self.old_profiling_executor)
        torch._C._jit_set_profiling_mode(self.old_profiling_mode)

        torch._C._jit_set_texpr_fuser_enabled(self.texpr_fuser_state)
        torch._C._jit_override_can_fuse_on_gpu(self.old_gpu_fuser_state)
        torch._C._jit_override_can_fuse_on_cpu(self.old_cpu_fuser_state)
        torch._C._debug_set_fusion_group_inlining(self.old_fusion_inlining)
        torch._C._jit_set_te_must_use_llvm_cpu(self.old_te_must_use_llvm_cpu)
        torch._C._jit_set_texpr_parallel_cpu_enabled(self.old_fuse_parallel)

    def assertLastGraphAllFused(self):
        self.assertAllFused(torch.jit.last_executed_optimized_graph())


def warmup_and_run_forward(f, *args):
    for _ in range(torch._C._jit_get_num_profiled_runs() + 1):
        results = f(*args)
    return results


class TestTensorExprFuser(BaseTestClass):
    def test_easy(self):
        def easy(x, y):
            aaa = torch.add(x, y)
            return aaa

        traced = torch.jit.trace(easy, (torch.rand(1024), torch.rand(1024)))

        a = torch.rand(1024)
        b = torch.rand(1024)
        x = warmup_and_run_forward(traced, a, b)
        self.assertLastGraphAllFused()
        np.testing.assert_allclose(a.numpy() + b.numpy(), x.numpy())

    def test_three_arg(self):
        llvm_executed = LLVMCodeGenExecuted()
        simple_ir_eval_executed = SimpleIREvalExecuted()

        def easy(x, y, z):
            aaa = torch.add(x, y)
            bbb = torch.add(aaa, z)
            return bbb

        traced = torch.jit.trace(
            easy, (torch.rand(1024), torch.rand(1024), torch.rand(1024))
        )

        a = torch.rand(1024)
        b = torch.rand(1024)
        c = torch.rand(1024)
        x = warmup_and_run_forward(traced, a, b, c)
        self.assertLastGraphAllFused()
        npr = a.numpy() + b.numpy() + c.numpy()
        np.testing.assert_allclose(npr, x.numpy())
        assert (
            llvm_executed.elapsed_value() >= 1
            or simple_ir_eval_executed.elapsed_value() >= 1
        )

    def test_four_arg(self):
        def run_addcmul(x, y, z, w):
            c = torch.addcmul(torch.add(x, y), z, w)
            return c

        for dev in self.devices:
            rand_a = torch.rand(1024, dtype=torch.float, device=dev)
            rand_b = torch.rand(1024, dtype=torch.float, device=dev)
            rand_c = torch.rand(1024, dtype=torch.float, device=dev)
            rand_d = torch.rand(1024, dtype=torch.float, device=dev)

            traced = torch.jit.trace(
                run_addcmul,
                (
                    torch.zeros(1024, dtype=torch.float, device=dev),
                    torch.zeros(1024, dtype=torch.float, device=dev),
                    torch.zeros(1024, dtype=torch.float, device=dev),
                    torch.zeros(1024, dtype=torch.float, device=dev),
                ),
            )

            x = warmup_and_run_forward(traced, rand_a, rand_b, rand_c, rand_d)
            self.assertLastGraphAllFused()
            y = run_addcmul(rand_a, rand_b, rand_c, rand_d)
            np.testing.assert_allclose(x.cpu().numpy(), y.cpu().numpy(), atol=1e-6)

    def test_three_arg2(self):
        for device in self.devices:
            def test(x, y, z):
                aaa = torch.add(x, y)
                bbb = torch.add(aaa, z)
                return bbb

            M = 32
            N = 32
            traced = torch.jit.trace(
                test,
                (
                    torch.rand(M, N, device=device),
                    torch.rand(M, N, device=device),
                    torch.rand(M, N, device=device),
                ),
            )

            a = torch.rand(M, N, device=device)
            b = torch.rand(M, N, device=device)
            c = torch.rand(M, N, device=device)
            x = traced(a, b, c)
            x = warmup_and_run_forward(traced, a, b, c)
            print(torch.jit.last_executed_optimized_graph())
            self.assertLastGraphAllFused()
            npr = a.cpu().numpy() + b.cpu().numpy() + c.cpu().numpy()
            np.testing.assert_allclose(npr, x.cpu().numpy())

    def test_broadcast3(self):
        for device in self.devices:
            def test_body(M, N, L, K):
                def test(x, y, z):
                    v1 = torch.add(x, y)
                    v2 = torch.add(v1, z)
                    return v2

                a_shape = [M, N]
                b_shape = [L, M, 1]
                c_shape = [K, L, 1, 1]
                traced = torch.jit.trace(
                    test,
                    (
                        torch.rand(*a_shape, device=device),
                        torch.rand(*b_shape, device=device),
                        torch.rand(*c_shape, device=device),
                    ),
                )

                a = torch.rand(*a_shape, device=device)
                b = torch.rand(*b_shape, device=device)
                c = torch.rand(*c_shape, device=device)
                x = warmup_and_run_forward(traced, a, b, c)
                self.assertLastGraphAllFused()
                npr = a.cpu().numpy() + b.cpu().numpy() + c.cpu().numpy()
                np.testing.assert_allclose(npr, x.cpu().numpy())

<<<<<<< HEAD
            test_configs = [[36, 17, 63, 33], [32, 32, 32, 32]]
=======
            test_configs = [[5, 2, 7, 3], [8, 8, 8, 8]]
>>>>>>> 7f6b2bc2
            for test_config in test_configs:
                test_body(*test_config)

    def test_all_combos(self):
        def easy(x, y, z):
            a = torch.add(x, y)
            b = torch.add(a, z)
            c = torch.add(x, b)
            d = torch.add(c, a)
            return d

        def np_easy(x, y, z):
            a = x + y
            b = a + z
            c = x + b
            d = c + a
            return d

        traced = torch.jit.trace(
            easy, (torch.rand(1024), torch.rand(1024), torch.rand(1024))
        )

        a = torch.rand(1024)
        b = torch.rand(1024)
        c = torch.rand(1024)
        x = warmup_and_run_forward(traced, a, b, c)
        self.assertLastGraphAllFused()
        npr = np_easy(a.numpy(), b.numpy(), c.numpy())
        np.testing.assert_allclose(npr, x.numpy())

    def test_rank_two(self):
        def easy(x, y, z):
            a = torch.add(x, y)
            b = torch.add(a, z)
            c = torch.add(x, b)
            d = torch.add(c, a)
            return d

        def np_easy(x, y, z):
            a = x + y
            b = a + z
            c = x + b
            d = c + a
            return d

        shape = 32, 32
        traced = torch.jit.trace(
            easy, (torch.rand(shape), torch.rand(shape), torch.rand(shape))
        )

        a = torch.rand(shape)
        b = torch.rand(shape)
        c = torch.rand(shape)
        x = warmup_and_run_forward(traced, a, b, c)
        self.assertLastGraphAllFused()
        npr = np_easy(a.numpy(), b.numpy(), c.numpy())
        np.testing.assert_allclose(npr, x.numpy())

    def test_broadcast(self):
        def easy(x, y, z):
            a = torch.add(x, y)
            b = torch.add(a, z)
            return b

        def np_easy(x, y, z):
            a = x + y
            b = a + z
            return b

        N = 32
        traced = torch.jit.trace(easy, (torch.rand(N, N), torch.rand(N), torch.rand(N, N)))

        a = torch.rand(N, N)
        b = torch.rand(N)
        c = torch.rand(N, N)
        x = warmup_and_run_forward(traced, a, b, c)
        self.assertLastGraphAllFused()
        npr = np_easy(a.numpy(), b.numpy(), c.numpy())
        np.testing.assert_allclose(npr, x.numpy())

    def test_broadcast_2(self):
        zero = torch.tensor([0.0], dtype=torch.float)

        def foo(x, y, z):
            aaa = torch.add(x, y)
            bbb = torch.add(zero, aaa)
            return torch.add(bbb, z)

        def foo_np(x, y, z):
            a = x + y
            b = zero.numpy() + a
            return b + z

        x = torch.rand(3, 4)
        y = torch.ones(3, 1)
        z = torch.rand(4)
        traced = torch.jit.trace(foo, (x, y, z))

        r = warmup_and_run_forward(traced, x, y, z)
        self.assertLastGraphAllFused()

        rnp = foo_np(x.numpy(), y.numpy(), z.numpy())
        np.testing.assert_allclose(r, rnp)

    def test_broadcast_big2(self):
        zero = torch.tensor([0.0], dtype=torch.float)

        def foo(x, y, z):
            aaa = torch.add(x, y)
            bbb = torch.add(zero, aaa)
            return torch.add(bbb, z)

        def foo_np(x, y, z):
            a = x + y
            b = zero.numpy() + a
            return b + z

        x = torch.rand(32, 1024)
        y = torch.ones(32, 1)
        z = torch.rand(1024)
        traced = torch.jit.trace(foo, (x, y, z))

        r = warmup_and_run_forward(traced, x, y, z)
        self.assertLastGraphAllFused()
        rnp = foo_np(x.numpy(), y.numpy(), z.numpy())
        np.testing.assert_allclose(r, rnp)

    def test_alpha(self):
        def alpha(x):
            aaa = torch.add(x, x, alpha=2.0)
            return aaa

        traced = torch.jit.trace(alpha, (torch.tensor([1.0])))

        a = torch.tensor([1.0])
        x = traced(a)
        np.testing.assert_allclose(a.numpy() + 2.0 * a.numpy(), x.numpy())

    @suppress_warnings
    def test_constant(self):
        def constant(x):
            bbb = torch.tensor([1.0])
            aaa = torch.add(x, bbb)
            return aaa

        traced = torch.jit.trace(constant, (torch.tensor([1.0])))

        a = torch.tensor([1.0])
        x = warmup_and_run_forward(traced, a)
        self.assertLastGraphAllFused()
        np.testing.assert_allclose(a.numpy() + 1.0, x.numpy())

    def test_add_sub(self):
        def easy(x, y, z):
            aaa = torch.add(x, y)
            bbb = torch.sub(aaa, z)
            return bbb

        traced = torch.jit.trace(
            easy, (torch.rand(1024), torch.rand(1024), torch.rand(1024))
        )

        a = torch.rand(1024)
        b = torch.rand(1024)
        c = torch.rand(1024)
        x = warmup_and_run_forward(traced, a, b, c)
        self.assertLastGraphAllFused()
        np.testing.assert_allclose(a.numpy() + b.numpy() - c.numpy(), x.numpy())

    def test_promotion(self):
        def easy(x, y):
            aaa = torch.add(x, y)
            return aaa

        traced = torch.jit.trace(
            easy,
            (torch.zeros(1024, dtype=torch.int32), torch.rand(1024, dtype=torch.float32)),
        )

        a = torch.zeros(1024, dtype=torch.int32)
        b = torch.rand(1024, dtype=torch.float32)
        x = warmup_and_run_forward(traced, a, b)
        self.assertLastGraphAllFused()
        np.testing.assert_allclose(a.numpy() + b.numpy(), x.numpy())

    def test_double(self):
        TENSOR_LEN = 8

        def easy(x, y):
            aaa = torch.add(x, y)
            bbb = torch.mul(aaa, y)
            return bbb

        traced = torch.jit.trace(
            easy,
            (torch.rand(TENSOR_LEN, dtype=torch.float64), torch.full((TENSOR_LEN,), 0.5, dtype=torch.float64)),
        )

        a = torch.rand(TENSOR_LEN, dtype=torch.double)
        b = torch.full((TENSOR_LEN,), 0.5, dtype=torch.double)
        x = warmup_and_run_forward(traced, a, b)
        self.assertLastGraphAllFused()
        np.testing.assert_allclose((a.numpy() + b.numpy()) * b.numpy(), x.numpy())

    def test_short(self):
        TENSOR_LEN = 8

        def easy(x, y):
            aaa = torch.add(x, y)
            bbb = torch.mul(aaa, y)
            return bbb

        traced = torch.jit.trace(
            easy,
            (torch.randint(TENSOR_LEN, (TENSOR_LEN,), dtype=torch.int16),
             torch.randint(TENSOR_LEN, (TENSOR_LEN,), dtype=torch.int16)),
        )

        a = torch.randint(TENSOR_LEN, (TENSOR_LEN,), dtype=torch.int16)
        b = torch.randint(TENSOR_LEN, (TENSOR_LEN,), dtype=torch.int16)
        x = warmup_and_run_forward(traced, a, b)
        self.assertLastGraphAllFused()
        np.testing.assert_allclose((a.numpy() + b.numpy()) * b.numpy(), x.numpy())

    def test_char(self):
        TENSOR_LEN = 8

        def easy(x, y):
            aaa = torch.add(x, y)
            bbb = torch.mul(aaa, y)
            return bbb

        traced = torch.jit.trace(
            easy,
            (torch.randint(TENSOR_LEN, (TENSOR_LEN,), dtype=torch.int8),
             torch.randint(TENSOR_LEN, (TENSOR_LEN,), dtype=torch.int8)),
        )

        a = torch.randint(TENSOR_LEN, (TENSOR_LEN,), dtype=torch.int8)
        b = torch.randint(TENSOR_LEN, (TENSOR_LEN,), dtype=torch.int8)
        x = warmup_and_run_forward(traced, a, b)
        self.assertLastGraphAllFused()
        np.testing.assert_allclose((a.numpy() + b.numpy()) * b.numpy(), x.numpy())

    def test_int64_promotion(self):
        TENSOR_LEN = 8

        def easy(x, y):
            aaa = torch.add(x, y)
            bbb = torch.mul(aaa, y)
            return bbb

        traced = torch.jit.trace(
            easy,
            (torch.randint(TENSOR_LEN, (TENSOR_LEN,), dtype=torch.int8),
             torch.randint(TENSOR_LEN, (TENSOR_LEN,), dtype=torch.int64)),
        )

        a = torch.randint(TENSOR_LEN, (TENSOR_LEN,), dtype=torch.int8)
        b = torch.randint(TENSOR_LEN, (TENSOR_LEN,), dtype=torch.int64)
        x = warmup_and_run_forward(traced, a, b)
        self.assertLastGraphAllFused()
        np.testing.assert_allclose((a.numpy() + b.numpy()) * b.numpy(), x.numpy())

    def test_eq(self):
        def easy(x, y):
            c = torch.eq(x, y)
            return c

        traced = torch.jit.trace(easy, (torch.zeros(1024), torch.zeros(1024)))
        a = torch.zeros(1024, dtype=torch.int32)
        b = torch.zeros(1024, dtype=torch.int32)
        x = warmup_and_run_forward(traced, a, b)
        self.assertLastGraphAllFused()
        np.testing.assert_allclose(np.ones(1024), x.numpy())

    def test_ne(self):
        def easy(x, y):
            c = torch.ne(x, y)
            return c

        traced = torch.jit.trace(easy, (torch.zeros(1024), torch.zeros(1024)))
        a = torch.zeros(1024, dtype=torch.int32)
        b = torch.ones(1024, dtype=torch.int32)
        x = warmup_and_run_forward(traced, a, b)
        self.assertLastGraphAllFused()
        np.testing.assert_allclose(np.ones(1024), x.numpy())

    def test_ge(self):
        def easy(x, y):
            c = torch.ge(x, y)
            return c

        traced = torch.jit.trace(easy, (torch.zeros(1024), torch.zeros(1024)))
        aa = np.empty([1024], dtype=np.int32)
        aa.fill(5)
        a = torch.from_numpy(aa)
        b = torch.zeros(1024, dtype=torch.int32)
        x = warmup_and_run_forward(traced, a, b)
        self.assertLastGraphAllFused()
        np.testing.assert_allclose(np.ones(1024), x.numpy())

    def test_gt(self):
        def easy(x, y):
            c = torch.gt(x, y)
            return c

        traced = torch.jit.trace(easy, (torch.zeros(1024), torch.zeros(1024)))
        a = torch.ones(1024, dtype=torch.int32)
        b = torch.zeros(1024, dtype=torch.int32)
        x = warmup_and_run_forward(traced, a, b)
        self.assertLastGraphAllFused()
        np.testing.assert_allclose(np.ones(1024), x.numpy())

    def test_le(self):
        def easy(x, y):
            c = torch.le(x, y)
            return c

        traced = torch.jit.trace(easy, (torch.zeros(1024), torch.zeros(1024)))
        aa = np.empty([1024], dtype=np.int32)
        aa.fill(5)
        a = torch.from_numpy(aa)
        b = torch.zeros(1024, dtype=torch.int32)
        x = warmup_and_run_forward(traced, a, b)
        self.assertLastGraphAllFused()
        np.testing.assert_allclose(np.zeros(1024), x.numpy())

    def test_lt(self):
        def easy(x, y):
            c = torch.lt(x, y)
            return c

        for dev in self.devices:
            traced = torch.jit.trace(easy, (torch.zeros(1024, device=dev), torch.zeros(1024, device=dev)))
            a = torch.ones(1024, dtype=torch.int32, device=dev)
            b = torch.zeros(1024, dtype=torch.int32, device=dev)
            x = warmup_and_run_forward(traced, a, b)
            self.assertLastGraphAllFused()
            np.testing.assert_allclose(np.zeros(1024), x.cpu().numpy())

    @suppress_warnings
    def test_min_max(self):
        def test(x, y):
            return torch.max(torch.min(x, y), torch.tensor([4.0]))

        traced = torch.jit.trace(test, (torch.zeros(1024), torch.zeros(1024)))
        a = 8.0 * torch.rand(1024)
        b = 8.0 * torch.rand(1024)
        np.testing.assert_allclose(
            warmup_and_run_forward(traced, a, b), np.maximum(np.minimum(a.numpy(), b.numpy()), [4.0])
        )
        self.assertLastGraphAllFused()

    def test_min_max_reduction(self):
        def test(x):
            return torch.min(x) + torch.max(x)

        traced = torch.jit.trace(test, (torch.zeros(1024)))
        a = 8.0 * torch.rand(1024)
        np.testing.assert_allclose(warmup_and_run_forward(traced, a), np.amin(a.numpy()) + np.amax(a.numpy()))
        self.assertLastGraphAllFused()

    def test_min_max_reduction2(self):
        def test(x):
            return x.min() + x.max()

        traced = torch.jit.trace(test, (torch.zeros(1024)))
        a = 8.0 * torch.rand(1024)
        np.testing.assert_allclose(warmup_and_run_forward(traced, a), np.amin(a.numpy()) + np.amax(a.numpy()))
        self.assertLastGraphAllFused()

    def test_min_max_reduction_dim1(self):
        def test(x):
            return torch.min(x, 1)[0] + torch.max(x, 1)[0]

        traced = torch.jit.trace(test, (torch.zeros(16, 16)))
        a = 8.0 * torch.rand(16, 16)
        np.testing.assert_allclose(warmup_and_run_forward(traced, a), np.amin(
            a.numpy(), axis=1) + np.amax(a.numpy(), axis=1))
        self.assertLastGraphAllFused()

    def test_min_max_reduction_dim1_2(self):
        def test(x):
            return torch.min(x * x, 1)

        traced = torch.jit.trace(test, (torch.zeros(16, 16)))
        a = 8.0 * torch.rand(16, 16)
        np.testing.assert_allclose(warmup_and_run_forward(traced, a)[0], np.amin((a * a).numpy(), axis=1))
        self.assertLastGraphAllFused()

    def test_clamp(self):
        def test(x):
            return torch.clamp(x + 3.0, 0.0, 6.0)

        for dev in self.devices:
            traced = torch.jit.trace(test, (torch.zeros(1024, device=dev)))
            a = 20.0 * torch.rand(1024, device=dev) - 10.0
            an = a.cpu().numpy()
            np.testing.assert_allclose(warmup_and_run_forward(traced, a).cpu(), np.clip(an + 3.0, 0.0, 6.0))
            self.assertLastGraphAllFused()

    def test_relu(self):
        def test(x):
            return torch.clamp(F.relu(x), 0, 0.5)

        for dev in self.devices:
            traced = torch.jit.trace(test, (torch.zeros(1024, device=dev)))
            a = 20.0 * torch.rand(1024, device=dev) - 10.0
            an = a.cpu().numpy()
            np.testing.assert_allclose(warmup_and_run_forward(traced, a).cpu(), np.clip((np.maximum(0, an)), 0, 0.5))
            self.assertLastGraphAllFused()

    def test_reps(self):
        def easy(x, y):
            c = torch.add(x, y)
            return c

        traced = torch.jit.trace(easy, (torch.rand(1024), torch.rand(1024)))

        for _ in range(32):
            a = torch.ones(1024)
            b = torch.zeros(1024)
            x = warmup_and_run_forward(traced, a, b)
            np.testing.assert_allclose(np.ones(1024), x.numpy())

    def test_add_const_rhs(self):
        def test(x):
            return x + 3.0

        traced = torch.jit.trace(test, torch.rand(4))
        x = torch.rand(4)
        y = warmup_and_run_forward(traced, x)
        self.assertLastGraphAllFused()
        np.testing.assert_allclose(x.numpy() + 3.0, y.numpy())

    def test_int_output(self):
        def test(x, y, z):
            return x * y * z

        xs = [(torch.rand(4) * 3 + 1).to(torch.int32) for i in range(3)]
        x, y, z = xs
        xn, yn, zn = [t.numpy() for t in xs]
        traced = torch.jit.trace(test, (x, y, z))
        res = warmup_and_run_forward(traced, x, y, z)
        self.assertLastGraphAllFused()
        np.testing.assert_allclose(xn * yn * zn, res.numpy())

    def test_binary_ops(self):
        def test_atan2(x, y):
            c = torch.atan2(torch.add(x, y), y)
            return c

        def test_gt(x, y):
            c = torch.gt(torch.add(x, y), y)
            return c

        def test_ge(x, y):
            c = torch.ge(torch.add(x, y), y)
            return c

        def test_lt(x, y):
            c = torch.lt(torch.add(x, y), y)
            return c

        def test_le(x, y):
            c = torch.le(torch.add(x, y), y)
            return c

        def test_lerp(x, y):
            c = torch.lerp(torch.add(x, 1), x, 2.0)
            return c

        def test_mul(x, y):
            c = torch.mul(torch.add(x, y), y)
            return c

        def test_ne(x, y):
            c = torch.ne(torch.add(x, y), y)
            return c

        def test_div(x, y):
            c = torch.div(torch.add(x, y), 2)
            return c

        def test_eq(x, y):
            c = torch.eq(torch.add(x, y), y)
            return c

        def test_fmod(x, y):
            c = torch.fmod(torch.add(x, y), 2)
            return c

        def test_sub(x, y):
            c = torch.sub(torch.add(x, y), x)
            return c

        def test_remainder(x, y):
            c = torch.remainder(torch.add(x, y), 3.0)
            return c

        def test_pow(x, y):
            c = torch.pow(torch.add(x, y), 2.0)
            return c

        def test_type_as(x, y):
            return x.type_as(torch.add(x, y))

        fns = {
            test_atan2,
            test_gt,
            test_ge,
            test_lt,
            test_le,
            test_lerp,
            test_mul,
            test_ne,
            test_div,
            test_eq,
            test_fmod,
            test_sub,
            test_remainder,
            test_pow,
            test_type_as,
        }
        for torch_fn in fns:
            for dev in self.devices:
                rand_a = torch.rand(1024, device=dev)
                rand_b = torch.rand(1024, device=dev)
                in1 = 20 * torch.rand(1024, device=dev)
                in2 = 20 * torch.rand(1024, device=dev)
                traced = torch.jit.trace(torch_fn, (in1, in2))
                x = warmup_and_run_forward(traced, rand_a, rand_b)
                self.assertLastGraphAllFused()
                y = torch_fn(rand_a, rand_b)
                np.testing.assert_allclose(x.cpu().numpy(), y.cpu().numpy(), atol=2e-3)

    def test_unary_ops(self):
        def test_cast_float(x, y):
            c = torch.ops.aten._cast_Float(torch.add(x, y))
            return c

        def test_round(x, y):
            c = torch.round(torch.add(x, y))
            return c

        def test_sin(x, y):
            c = torch.sin(torch.add(x, y))
            return c

        def test_asin(x, y):
            c = torch.asin(torch.add(x, y))
            return c

        def test_sinh(x, y):
            c = torch.sinh(torch.add(x, y))
            return c

        def test_cos(x, y):
            c = torch.cos(torch.add(x, y))
            return c

        def test_acos(x, y):
            c = torch.acos(torch.add(x, y))
            return c

        def test_cosh(x, y):
            c = torch.cosh(torch.add(x, y))
            return c

        def test_tan(x, y):
            c = torch.tan(torch.add(x, y))
            return c

        def test_atan(x, y):
            c = torch.atan(torch.add(x, y))
            return c

        def test_tanh(x, y):
            c = torch.tanh(torch.add(x, y))
            return c

        def test_sqrt(x, y):
            c = torch.sqrt(torch.add(x, y))
            return c

        def test_rsqrt(x, y):
            c = torch.rsqrt(torch.add(x, y))
            return c

        def test_floor(x, y):
            c = torch.floor(torch.add(x, y))
            return c

        def test_ceil(x, y):
            c = torch.ceil(torch.add(x, y))
            return c

        def test_trunc(x, y):
            c = torch.trunc(torch.add(x, y))
            return c

        def test_abs(x, y):
            c = torch.abs(torch.add(x, y))
            return c

        def test_log(x, y):
            c = torch.log(torch.add(x, y))
            return c

        def test_log2(x, y):
            c = torch.log2(torch.add(x, y))
            return c

        def test_log10(x, y):
            c = torch.log10(torch.add(x, y))
            return c

        def test_log1p(x, y):
            c = torch.log1p(torch.add(x, y))
            return c

        def test_rqrt(x, y):
            c = torch.rsqrt(torch.add(x, y))
            return c

        def test_erf(x, y):
            c = torch.erf(torch.add(x, y))
            return c

        def test_exp(x, y):
            c = torch.exp(torch.add(x, y))
            return c

        def test_expm1(x, y):
            c = torch.expm1(torch.add(x, y))
            return c

        def test_erfc(x, y):
            c = torch.erfc(torch.add(x, y))
            return c

        def test_frac(x, y):
            c = torch.frac(torch.add(x, y))
            return c

        def test_lgamma(x, y):
            c = torch.lgamma(torch.add(x, y))
            return c

        def test_sigmoid(x, y):
            c = torch.sigmoid(torch.add(x, y))
            return c

        def test_reciprocal(x, y):
            c = torch.reciprocal(torch.add(x, y))
            return c

        def test_neg(x, y):
            c = torch.neg(torch.add(x, y))
            return c

        def test_relu(x, y):
            c = torch.relu(torch.add(x, y))
            return c

        def test_hardtanh(x, y):
            c = F.hardtanh(torch.add(x, y), -1.0, 1.0)
            return c

        def test_threshold(x, y):
            c = F.threshold(torch.add(x, y), 0.5, 10)
            return c

        fns = {
            test_round,
            test_sin,
            test_asin,
            test_sinh,
            test_cos,
            test_acos,
            test_cosh,
            test_tan,
            test_atan,
            test_sqrt,
            test_floor,
            test_ceil,
            test_trunc,
            test_abs,
            test_log,
            test_log2,
            test_log10,
            test_log1p,
            test_rsqrt,
            test_exp,
            test_expm1,
            test_erf,
            test_erfc,
            test_frac,
            test_lgamma,
            test_reciprocal,
            test_neg,
            test_threshold,
            test_relu,
            test_tanh,
            test_hardtanh,
            test_sigmoid,
        }

        for torch_fn in fns:
            for dev in self.devices:
                # print(torch_fn, dev)
                rand_a = torch.rand(1024, device=dev)
                rand_b = torch.rand(1024, device=dev)
                ins = 20 * torch.rand(1024, device=dev)
                cc = np.empty([1024], dtype=np.float32)
                cc.fill(np.nan)
                nans = torch.from_numpy(cc).to(dev)
                traced = torch.jit.trace(torch_fn, (ins, ins))
                x = warmup_and_run_forward(traced, rand_a, rand_b)
                self.assertLastGraphAllFused()
                y = torch_fn(rand_a, rand_b)
                np.testing.assert_allclose(x.cpu().numpy(), y.cpu().numpy(), atol=2e-3)
                # nans
                # TODO: reenable. Currently all of the tests fail
                # traced = torch.jit.trace(torch_fn, (ins, ins))
                # x = warmup_and_run_forward(traced, rand_a, rand_b)
                # y = torch_fn(nans, rand_b)
                # try:
                #     np.testing.assert_allclose(x.cpu().numpy(), y.cpu().numpy())
                #     print("Succeeded on dev=", dev, "function=", torch_fn)
                # except AssertionError:
                #     # Print extra info before exiting:
                #     print("Failed on dev=", dev, "function=", torch_fn)
                #     # np.testing.assert_allclose(x.cpu().numpy(), y.cpu().numpy())

    def test_rand_like(self):
        N = 1 << 16

        def run_rand_like(x, y):
            return torch.rand_like(torch.add(x, y))

        for device in self.devices:
            x = torch.rand(N, device=device)
            traced = torch.jit.trace(run_rand_like, (x, x), check_trace=False)
            x_v = warmup_and_run_forward(traced, x, x)
            self.assertLastGraphAllFused()
            x_np = x.cpu().numpy()
            x1_mean = np.mean(x_np)
            x2_mean = np.mean(x_np ** 2)
            x3_mean = np.mean(x_np ** 3)
            np.testing.assert_allclose(x1_mean, 1. / 2, rtol=2e-2)
            np.testing.assert_allclose(x2_mean, 1. / 3, rtol=2e-2)
            np.testing.assert_allclose(x3_mean, 1. / 4, rtol=2e-2)

    def test_nans(self):
        def test_max(x, y):
            return torch.max(2 * x, 2 * y)

        def test_min(x, y):
            return torch.min(2 * x, 2 * y)

        tmax = torch.jit.trace(test_max, (torch.rand(1), torch.rand(1)))
        tmin = torch.jit.trace(test_min, (torch.rand(1), torch.rand(1)))

        x = torch.tensor([np.nan])
        y = torch.tensor([1.0])

        assert np.isnan(warmup_and_run_forward(tmin, x, y).item())
        assert np.isnan(warmup_and_run_forward(tmin, y, x).item())
        self.assertLastGraphAllFused()
        assert np.isnan(warmup_and_run_forward(tmax, x, y).item())
        assert np.isnan(warmup_and_run_forward(tmax, y, x).item())
        self.assertLastGraphAllFused()

    def test_double_intrinsics(self):
        def do_pow(x):
            return torch.pow(x, 7)

        for device in self.devices:
            x = torch.rand(10, dtype=torch.double, device=device)
            traced = torch.jit.trace(do_pow, (x))
            x = warmup_and_run_forward(traced, x)
            self.assertLastGraphAllFused()

    def test_remainder(self):
        def run_remainder(x, y):
            c = torch.remainder(torch.add(x, y), x)
            return c

        a = torch.rand(1024, dtype=float)
        b = torch.rand(1024, dtype=float)
        zeros = torch.zeros(1024, dtype=float)
        cc = np.array(1024, dtype=float)
        cc.fill(np.nan)
        nans = torch.from_numpy(cc)

        # random floats
        traced = torch.jit.trace(run_remainder, (torch.zeros(1024), torch.zeros(1024)))
        x = warmup_and_run_forward(traced, a, b)
        self.assertLastGraphAllFused()
        y = run_remainder(a, b)
        np.testing.assert_allclose(x.numpy(), y.numpy())

        # div by 0
        traced = torch.jit.trace(run_remainder, (torch.zeros(1024), torch.zeros(1024)))
        x = warmup_and_run_forward(traced, zeros, a)
        self.assertLastGraphAllFused()
        y = run_remainder(zeros, a)
        np.testing.assert_allclose(x.numpy(), y.numpy())

        # numerators and denominatos are nan
        traced = torch.jit.trace(run_remainder, (torch.zeros(1024), torch.zeros(1024)))
        x = warmup_and_run_forward(traced, nans, a)
        self.assertLastGraphAllFused()
        y = run_remainder(nans, a)
        np.testing.assert_allclose(x.numpy(), y.numpy())

    def test_multioutput(self):
        def easy(x):
            b = x + 1
            c = b + b
            return (b, c)

        traced = torch.jit.trace(easy, (torch.zeros(1024)))

        a = torch.zeros(1024)
        b, c = warmup_and_run_forward(traced, a)
        self.assertLastGraphAllFused()
        bp = a.numpy() + 1
        cp = bp + bp
        np.testing.assert_allclose(b.numpy(), bp)
        np.testing.assert_allclose(c.numpy(), cp)

    def test_chunk(self):
        def easy(x):
            y = x + 1
            aaa, bbb = torch.chunk(y, 2)
            return aaa + bbb

        traced = torch.jit.trace(easy, (torch.zeros(1024, 1024)))

        a = torch.zeros(32, 32)
        x = warmup_and_run_forward(traced, a)
        self.assertLastGraphAllFused()
        npr = a.numpy()
        npr2 = npr + 1
        npr_a, npr_b = np.array_split(npr2, 2)
        np.testing.assert_allclose(npr_a + npr_b, x.numpy())

    def test_cat(self):
        for device in self.devices:
            def foo(*args):
                args_2 = [v + i for i, v in enumerate(args)]
                v = torch.cat(args_2, dim=1)
                return v * v

            M = 16
            Ns = [128, 16, 1]
            values = [torch.zeros(M, N, device=device) for N in Ns]
            traced = torch.jit.trace(foo, values)

            x = warmup_and_run_forward(traced, *values)
            self.assertLastGraphAllFused()
            ref = foo(*values)
            np.testing.assert_allclose(ref.cpu().numpy(), x.cpu().numpy())

    # This test checks that we correctly handle fusion group with just aten::cat in it.
    # Note that the test only makes sense with min_fusion_group=1, otherwise no
    # fusion groups would be formed at all.
    # TODO: Fix and re-enable the test.
    @unittest.skip("cat is broken with fusion group inlining disabled")
    def test_cat_only(self):
        for device in self.devices:
            def foo(*args):
                args_2 = [v + i for i, v in enumerate(args)]
                v = torch.cat(args_2, dim=1)
                return v

            M = 16
            Ns = [128, 16, 1]
            values = [torch.zeros(M, N, device=device) for N in Ns]
            traced = torch.jit.trace(foo, values)

            x = warmup_and_run_forward(traced, *values)
            self.assertLastGraphAllFused()
            ref = foo(*values)
            np.testing.assert_allclose(ref.cpu().numpy(), x.cpu().numpy())

    def test_cat_negative_dim(self):
        for device in self.devices:
            def foo(*args):
                v = torch.cat(args, dim=-1)
                return v * v

            M = 16
            Ns = [128, 16, 1]
            values = [torch.randn(M, N, device=device) for N in Ns]
            traced = torch.jit.trace(foo, values)

            x = warmup_and_run_forward(traced, *values)
            self.assertLastGraphAllFused()
            ref = foo(*values)
            np.testing.assert_allclose(ref.cpu().numpy(), x.cpu().numpy())

    def test_cat_promote_inputs(self):
        for device in self.devices:
            def foo(*args):
                v = torch.cat(args, dim=1)
                return v * v

            M = 16
            Ns = [128, 16, 1]
            dtypes = [torch.half, torch.float32, torch.double]
            values = [torch.randn(M, N, device=device, dtype=dt) for N, dt in zip(Ns, dtypes)]
            traced = torch.jit.trace(foo, values)

            x = warmup_and_run_forward(traced, *values)
            self.assertLastGraphAllFused()
            ref = foo(*values)
            np.testing.assert_allclose(ref.cpu().numpy(), x.cpu().numpy())

    def test_cat_empty_tensors(self):
        for device in self.devices:
            def foo(*args):
                v = torch.cat(args, dim=1)
                return v * v

            M = 16
            Ns = [128, 16, 1]
            empty = torch.tensor([], device=device, dtype=torch.double)
            values = [empty] + [torch.randn(M, N, device=device) for N in Ns]
            traced = torch.jit.trace(foo, values)

            x = warmup_and_run_forward(traced, *values)
            self.assertLastGraphAllFused()
            ref = foo(*values)
            np.testing.assert_allclose(ref.cpu().numpy(), x.cpu().numpy())

            # now test with only empty tensors
            values = [empty for i in range(3)]
            traced = torch.jit.trace(foo, values)
            x = warmup_and_run_forward(traced, *values)
            self.assertLastGraphAllFused()
            ref = foo(*values)
            np.testing.assert_allclose(ref.cpu().numpy(), x.cpu().numpy())

    def test_scalar(self):
        @torch.jit.script
        def test_float(x: torch.Tensor, y: torch.Tensor, z: torch.Tensor, a: float, b: float) -> torch.Tensor:
            return torch.add(torch.add(x, y, alpha=a), z, alpha=b)

        @torch.jit.script
        def test_int(x: torch.Tensor, y: torch.Tensor, z: torch.Tensor, a: int, b: int) -> torch.Tensor:
            return torch.add(torch.add(x, y, alpha=a), z, alpha=b)

        for test in (test_float, test_int):
            llvm = LLVMCodeGenExecuted()
            interp = SimpleIREvalExecuted()
            x, y, z = [torch.rand(4) for i in range(3)]
            a, b = 1, 2
            test(x, y, z, a, b)
            r = test(x, y, z, a, b)
            xn, yn, zn = [t.numpy() for t in (x, y, z)]
            np.testing.assert_allclose(r.numpy(), xn + yn * a + zn * b)
            # FIXME: interp.elapsed_value() also increments due to simplifier
            assert llvm.elapsed_value() == 1 or interp.elapsed_value() > 1

    def test_loop(self):
        @torch.jit.script
        def test(x: torch.Tensor, y: torch.Tensor, z: int) -> torch.Tensor:
            b = y
            for i in range(0, z):
                a = x + y
                b = b + y
            return b

        llvm = LLVMCodeGenExecuted()
        interp = SimpleIREvalExecuted()
        x, y, z = (torch.zeros(32, 32), torch.ones(32, 32), 4)
        test(x, y, z)
        r = test(x, y, z)
        assert llvm.elapsed_value == 1 or interp.elapsed_value() > 1

    def test_slice(self):
        def easy(x, y):
            a = x[0:512:2]
            b = y[0:512:2]
            return a + b

        traced = torch.jit.trace(easy, (torch.ones(1024, 1024), torch.zeros(1024, 1024)))

        llvm = LLVMCodeGenExecuted()
        interp = SimpleIREvalExecuted()

        a = torch.ones(1024, 1024)
        x = traced(a, a)
        npr = a[0:512:2]
        npr = npr + npr
        np.testing.assert_allclose(npr.numpy(), x.numpy())
        # FIXME: interp.elapsed_value() also increments due to simplifier
        assert llvm.elapsed_value() == 1 or interp.elapsed_value() > 1

    def test_unsqueeze(self, N=256):
        def easy(x, y):
            a = torch.unsqueeze(x, 0)
            b = torch.unsqueeze(y, 0)
            return a + b

        traced = torch.jit.trace(easy, (torch.ones(N, N), torch.zeros(N, N)))

        llvm = LLVMCodeGenExecuted()
        interp = SimpleIREvalExecuted()

        a = torch.rand(N, N)
        x = traced(a, a)
        npr = np.expand_dims(a, 0)
        npr = npr + npr
        np.testing.assert_allclose(npr, x.numpy())
        # FIXME: interp.elapsed_value() also increments due to simplifier
        assert llvm.elapsed_value() == 1 or interp.elapsed_value() > 1

    def _test_softmax(self, device):
        def test_softmax(x, y):
            a = F.softmax(x, dim=0, dtype=torch.float32)
            b = F.softmax(y, dim=0, dtype=torch.float32)
            c = F.softmax(x, dim=1, dtype=torch.float32)
            d = F.softmax(y, dim=1, dtype=torch.float32)
            return a + b + c + d

        def test_softmax_neg_index(x, y):
            a = F.softmax(x, dim=-2, dtype=torch.float32)
            b = F.softmax(y, dim=-2, dtype=torch.float32)
            c = F.softmax(x, dim=-1, dtype=torch.float32)
            d = F.softmax(y, dim=-1, dtype=torch.float32)
            return a + b + c + d

        def test_log_softmax(x, y):
            a = F.log_softmax(x, dim=0, dtype=torch.float32)
            b = F.log_softmax(y, dim=0, dtype=torch.float32)
            c = F.log_softmax(x, dim=1, dtype=torch.float32)
            d = F.log_softmax(y, dim=1, dtype=torch.float32)
            return a + b + c + d

        for test in (test_softmax, test_log_softmax, test_softmax_neg_index):
            old = torch._C._jit_set_texpr_reductions_enabled(True)
            traced = torch.jit.trace(test, (torch.randn(2, 3, device=device), torch.randn(2, 3, device=device)))
            inp = torch.randn(2, 3, device=device)
            res = traced(inp, inp)
            # Use eager mode as reference.
            ref = test(inp, inp)
            np.testing.assert_allclose(ref, res.cpu().numpy(), rtol=1e-06, atol=1e-06)
            torch._C._jit_set_texpr_reductions_enabled(old)

    def test_softmax_cpu(self):
        llvm = LLVMCodeGenExecuted()
        interp = SimpleIREvalExecuted()
        self._test_softmax('cpu')
        # FIXME: interp.elapsed_value() also increments due to simplifier
        assert llvm.elapsed_value() == 1 or interp.elapsed_value() > 1

    @unittest.skipIf(not torch.cuda.is_available(), "requires CUDA")
    @unittest.skip("global allocs are not supported yet.")
    def test_softmax_cuda(self):
        cuda = CudaCodeGenExecuted()
        self._test_softmax('cuda')
        assert cuda.elapsed_value() == 1

    def test_half_gelu(self):
        devices = ["cuda"] if torch.cuda.is_available() else []

        @torch.jit.script
        def bias_gelu(bias, y):
            x = bias + y
            return x * 0.5 * (1.0 + torch.erf(x / 1.41421))

        for device in devices:
            a = torch.rand(1024, dtype=torch.half, device=device)
            b = torch.rand(1024, dtype=torch.half, device=device)
            traced = torch.jit.trace(bias_gelu, (a, b))
            x = warmup_and_run_forward(traced, a, b)
            self.assertLastGraphAllFused()

    def test_exp_pow(self):
        @torch.jit.script
        def do_exp(x, y, z):
            return ((x * y) * 2) * torch.pow(z, 2)

        for device in self.devices:
            x = torch.rand(10, dtype=torch.double, device=device)
            y = torch.rand(10, dtype=torch.double, device=device)
            z = torch.rand(10, dtype=torch.double, device=device)
            traced = torch.jit.trace(do_exp, (x, y, z))
            x = warmup_and_run_forward(traced, x, y, z)
            self.assertLastGraphAllFused()

    def test_transpose(self):
        @torch.jit.script
        def test(x, y, z):
            return x.transpose(0, 1) + y + z
        llvm = LLVMCodeGenExecuted()
        interp = SimpleIREvalExecuted()
        x = torch.rand(4, 5, 2, 3)
        y = torch.rand(5, 4, 2, 3)
        z = torch.rand(5, 4, 2, 3)
        ref = test(x, y, z)
        res = test(x, y, z)
        np.testing.assert_allclose(ref.numpy(), res.numpy())
        # FIXME: interp.elapsed_value() also increments due to simplifier
        assert llvm.elapsed_value() == 1 or interp.elapsed_value() > 1

    def test_sliced_stride(self):
        @torch.jit.script
        def test(x, y, z):
            return x + y + z
        llvm = LLVMCodeGenExecuted()
        interp = SimpleIREvalExecuted()
        x = torch.rand(16, 4, 2, 3)[::2]
        y = torch.rand(8, 4, 2, 3)
        z = torch.rand(8, 4, 2, 3)
        ref = test(x, y, z)
        res = test(x, y, z)
        np.testing.assert_allclose(ref.numpy(), res.numpy())
        # FIXME: interp.elapsed_value() also increments due to simplifier
        assert llvm.elapsed_value() == 1 or interp.elapsed_value() > 1

    @unittest.skip("dynamic shapes are not quite there yet")
    @unittest.skipIf(not torch.cuda.is_available(), "requires CUDA")
    def test_dynamic_shape(self):
        with num_profiled_runs(2):
            @torch.jit.script
            def test(x, y, z):
                return x * y * z
            cuda = CudaCodeGenCreated()
            x, y, z = [torch.rand(4, 8).cuda() for _ in range(3)]
            ref = test(x, y, z)
            _ = test(*[torch.rand(6, 8).cuda() for _ in range(3)])
            res = test(x, y, z)
            np.testing.assert_allclose(ref.cpu().numpy(), res.cpu().numpy())
            assert cuda.elapsed_value() == 1

            # A wild broadcast appears.
            x = torch.rand(4, 8).cuda()
            y = torch.rand(1, 8).cuda()
            z = torch.rand(4, 1).cuda()
            res = test(x, y, z)
            xn, yn, zn = [t.cpu().numpy() for t in (x, y, z)]
            np.testing.assert_allclose(res.cpu().numpy(), xn * yn * zn)
            assert cuda.elapsed_value() == 1

            # Mismatched shapes shouldn't reach codegen.
            x = torch.rand(4, 8).cuda()
            y = torch.rand(4, 8).cuda()
            z = torch.rand(5, 8).cuda()
            try:
                res = test(x, y, z)
            except RuntimeError as e:
                assert "The size of tensor a (4) must match" in e.args[0]
            assert cuda.elapsed_value() == 1

            # Changing a static dimension fails guards.
            # x, y, z = [torch.rand(4, 7).cuda() for _ in range(3)]
            # xn, yn, zn = [t.cpu().numpy() for t in (x, y, z)]
            # res = test(x, y, z)
            # print(test.graph_for(x, y, z))
            # np.testing.assert_allclose(res.cpu().numpy(), xn * yn * zn)
            # assert cuda.elapsed_value() == 1

    @unittest.skipIf(not torch.cuda.is_available(), "requires CUDA")
    def test_guard_fails(self):
        @torch.jit.script
        def test(x, y, z):
            return x * y * z
        cuda = CudaCodeGenExecuted()
        r1 = test(*[torch.rand(4).cuda() for _ in range(3)])
        assert cuda.elapsed_value() == 0
        r2 = test(*[torch.rand(4).cuda() for _ in range(3)])
        assert cuda.elapsed_value() == 1
        r3 = test(*[torch.rand(4).cuda() for _ in range(3)])
        assert cuda.elapsed_value() == 2
        r4 = test(*[torch.rand(7).cuda() for _ in range(3)])
        assert cuda.elapsed_value() == 2

    def test_bitwise_ops(self):
        def run_and(x, y):
            return x & (x & y)

        def run_or(x, y):
            return x & (x | y)

        def run_xor(x, y):
            return x ^ (x ^ y)

        def run_lshift(x, y):
            return x & (x << y)

        def run_rshift(x, y):
            return x & (x >> y)

        fns = {run_and, run_or, run_xor, run_lshift, run_rshift}

        for device in self.devices:
            for fn in fns:
                a = torch.ones(128, dtype=torch.int32, device=device)
                b = torch.zeros(128, dtype=torch.int32, device=device)
                inp = torch.ones(128, dtype=torch.int32, device=device)
                traced = torch.jit.trace(fn, (inp, inp))
                x = warmup_and_run_forward(traced, a, b)
                self.assertLastGraphAllFused()
                y = fn(a, b)
                np.testing.assert_allclose(x.cpu().numpy(), y.cpu().numpy())

    def test_where(self):
        def run_where(x, y):
            return torch.where(torch.gt(x, y), x, y)

        a = torch.rand(1024, dtype=float)
        b = torch.rand(1024, dtype=float)
        traced = torch.jit.trace(run_where, (torch.zeros(1024), torch.zeros(1024)))
        x = warmup_and_run_forward(traced, a, b)
        self.assertLastGraphAllFused()
        y = run_where(a, b)
        np.testing.assert_allclose(x.numpy(), y.numpy())

    def test_multi_rand(self):
        for device in self.devices:
            def test(x):
                y = torch.rand_like(x)
                return (x + y) - (y - x)
            a = torch.rand(4, device=device)
            scripted = torch.jit.script(test)
            out = warmup_and_run_forward(scripted, a)
            self.assertLastGraphAllFused()
            assert torch.allclose(out, 2 * a)

    def test_mask(self):
        def test(x):
            return x.unsqueeze(1) == 0

        for d in self.devices:
            x = torch.rand(4, device=d) > 0.5
            scripted = torch.jit.script(test)
            out = warmup_and_run_forward(scripted, x)
            self.assertLastGraphAllFused()
            assert torch.equal(out, test(x))

    def test_simple_add(self):
        val = torch._C._jit_get_te_generate_block_code()
        torch._C._jit_set_te_generate_block_code(True)
        fall_bk = torch._C._jit_texpr_fallback_allowed()
        torch._C._jit_texpr_set_fallback_allowed(True)

        def simple(a, b):
            return torch.add(a, b)

        a = torch.ones(256, 256)
        b = torch.ones(256, 256)
        traced = torch.jit.trace(simple,
                                 (torch.ones(256, 256), torch.ones(256, 256)))
        f = traced(a, b)
        f_test = np.full((256, 256), 2, dtype=float)
        np.testing.assert_allclose(f.numpy(), f_test)
        torch._C._jit_set_te_generate_block_code(val)
        torch._C._jit_texpr_set_fallback_allowed(fall_bk)

    def test_strided_output_preserved(self):
        def foo(a, b):
            return a + b - a

        # smaller, easier to debug example
        x = torch.arange(6)
        x = torch.as_strided(x, (2, 3), (1, 2))
        total = 0
        for i in range(2):
            for j in range(3):
                x[i, j] = total
                total += 1
        foo_script = torch.jit.script(foo)
        foo_script(x, x)
        foo_script(x, x)
        out_s = foo_script(x, x)
        out_eager = foo(x, x)
        self.assertEqual(out_s, out_eager)
        self.assertEqual(out_s.stride(), out_eager.stride())
        self.assertLastGraphAllFused()

        # more dims
        N, C, H, W, = 2, 3, 4, 5
        x = torch.rand(N, C, H, W).to(memory_format=torch.channels_last)
        foo_script = torch.jit.script(foo)
        foo_script(x, x)
        foo_script(x, x)
        out_s = foo_script(x, x)
        out_eager = foo(x, x)
        self.assertEqual(out_s, out_eager)
        self.assertEqual(out_s.stride(), out_eager.stride())
        self.assertLastGraphAllFused()

    def test_alias_analysis_module(self):
        class AliasModule(nn.Module):
            def __init__(self):
                super(AliasModule, self).__init__()
                torch.manual_seed(1337)
                self.a = torch.randn(128, 128)
                self.b = torch.randn(128, 128)
                self.c = torch.randn(128, 128)

            def forward(self, x, y, z):
                z = z + self.a
                self.b.add_(y)
                w = z + self.a
                z = w + x
                return z
        x = torch.randn(128, 128)

        def getModule(script):
            am = AliasModule()
            if script:
                return torch.jit.script(am)
            return am

        am = getModule(False)
        am_s = getModule(True)
        ref = am(x, x, x)
        test = am_s(x, x, x)
        torch.testing.assert_allclose(ref, test)

        # Now do the aliasing
        am.a = am.b
        ref = am(x, x, x)

        am_s.a = am_s.b
        test = am_s(x, x, x)

        torch.testing.assert_allclose(ref, test)

    def test_alias_analysis_inputs(self):
        class AliasModule(nn.Module):
            def __init__(self):
                super(AliasModule, self).__init__()
                torch.manual_seed(1337)
                self.a = torch.randn(128, 128)
                self.b = torch.randn(128, 128)
                self.c = torch.randn(128, 128)

            def forward(self, x, y, z):
                x.add_(y)
                w = z + self.a
                z = w + x
                return z

        def getModule(script):
            am = AliasModule()
            if script:
                return torch.jit.script(am)
            return am
        am = getModule(False)
        am_s = getModule(True)

        torch.manual_seed(1337)
        x = torch.randn(128, 128)
        ref = am(x, x, x)

        torch.manual_seed(1337)
        x = torch.randn(128, 128)
        test = am_s(x, x, x)

        torch.testing.assert_allclose(ref, test)

    def test_alias_analysis_input_and_module(self):
        class AliasModule(nn.Module):
            def __init__(self):
                super(AliasModule, self).__init__()
                torch.manual_seed(1337)
                self.a = torch.randn(128, 128)
                self.b = torch.randn(128, 128)
                self.c = torch.randn(128, 128)

            def forward(self, x, y, z):
                x.add_(y)
                w = z + self.b
                z = w + x
                return z

        def getModule(script):
            am = AliasModule()
            if script:
                return torch.jit.script(am)
            return am
        am = getModule(False)
        am_s = getModule(True)

        torch.manual_seed(1337)
        x = torch.randn(128, 128)
        am.b = x
        ref = am(x, x, x)

        torch.manual_seed(1337)
        x = torch.randn(128, 128)
        am_s.b = x
        test = am_s(x, x, x)

        torch.testing.assert_allclose(ref, test)

    def test_multiple_outputs(self):
        for device in self.devices:
            # A bug reported internally similar to the one reported in #48533
            def foo(a, b, c):
                t_next = c + 1
                t5 = t_next * b
                t6 = torch.unsqueeze(t_next, 1)
                t7 = a * t6
                return (t7, t5, t_next)

            a = torch.rand(20, 20, dtype=torch.float32, device=device)
            b = torch.rand(20 * 29, dtype=torch.float32, device=device).as_strided([20], [29])
            c = torch.ones(20, dtype=torch.int64, device=device)
            traced = torch.jit.trace(foo, (a, b, c))
            ref = foo(a, b, c)
            exp = traced(a, b, c)
            exp = traced(a, b, c)
            self.assertEqual(ref, exp)

if __name__ == '__main__':
    run_tests()<|MERGE_RESOLUTION|>--- conflicted
+++ resolved
@@ -142,7 +142,6 @@
             c = torch.rand(M, N, device=device)
             x = traced(a, b, c)
             x = warmup_and_run_forward(traced, a, b, c)
-            print(torch.jit.last_executed_optimized_graph())
             self.assertLastGraphAllFused()
             npr = a.cpu().numpy() + b.cpu().numpy() + c.cpu().numpy()
             np.testing.assert_allclose(npr, x.cpu().numpy())
@@ -175,11 +174,7 @@
                 npr = a.cpu().numpy() + b.cpu().numpy() + c.cpu().numpy()
                 np.testing.assert_allclose(npr, x.cpu().numpy())
 
-<<<<<<< HEAD
-            test_configs = [[36, 17, 63, 33], [32, 32, 32, 32]]
-=======
             test_configs = [[5, 2, 7, 3], [8, 8, 8, 8]]
->>>>>>> 7f6b2bc2
             for test_config in test_configs:
                 test_body(*test_config)
 
