#include <ATen/core/ivalue.h>
#include <ATen/core/Dict.h>
#include <ATen/core/Formatting.h>
#include <ATen/core/function.h>
#include <ATen/core/jit_type.h>
#include <ATen/core/stack.h>
#include <c10/util/irange.h>
#include <c10/util/StringUtil.h>
#include <c10/util/hash.h>
#include <cmath>

namespace c10 {
bool _fastEqualsForContainer(const IValue& lhs, const IValue& rhs) {
  if (lhs.is(rhs)) {
    // Like Python, for containers we consider identity equality to be
    // sufficient but not necessary for value equality
    return true;
  }
  return lhs == rhs;
}

namespace ivalue {

// This is in ivalue.cpp because we need to access Type::annotation_str, which
// is declared in jit_type.h
void checkCustomClassType(const Type* expected_type, const Type* actual_type) {
  // NB: doing pointer comparison here
  // If in the future there ever arises a need to call operator== on custom class
  // Type's, this needs to be changed!
  TORCH_CHECK(actual_type == expected_type,
              "Tried to convert an IValue of type ",
              actual_type->repr_str(),
              " to custom class type ",
              expected_type->repr_str());
}

TORCH_API c10::intrusive_ptr<ConstantString> ConstantString::create(
    std::string str_) {
  return c10::make_intrusive<ConstantString>(std::move(str_));
}

bool operator==(const ivalue::Tuple& lhs, const ivalue::Tuple& rhs) {
  return lhs.elements_.size() == rhs.elements_.size() &&
      // see [container equality]
      std::equal(
             lhs.elements_.cbegin(),
             lhs.elements_.cend(),
             rhs.elements_.cbegin(),
             _fastEqualsForContainer);
}

TupleTypePtr Tuple::type() const {
  if (!type_) {
    type_ = TupleType::create(
        fmap(elements_, [&](const IValue& v) { return v.type(); }));
  }
  return type_;
}

bool operator==(const ivalue::EnumHolder& lhs, const ivalue::EnumHolder& rhs) {
  return lhs.name() == rhs.name() && *rhs.type() == *lhs.type();
}

const std::string ivalue::EnumHolder::qualifiedClassName() const {
  return type_->qualifiedClassName().qualifiedName();
}

const std::string ivalue::EnumHolder::unqualifiedClassName() const {
  return type_->qualifiedClassName().name();
}

} // namespace ivalue

TypePtr IValue::type() const {
  switch (tag) {
    case Tag::None:
      return NoneType::get();
    case Tag::Tensor:
      return TensorType::create(toTensor());
    case Tag::Storage:
      return StorageType::get();
    case Tag::Double:
      return FloatType::get();
    case Tag::ComplexDouble:
      return ComplexType::get();
    case Tag::Int:
      return IntType::get();
    case Tag::Bool:
      return BoolType::get();
    case Tag::String:
      return StringType::get();
    case Tag::Blob:
      return AnyType::get();
    case Tag::GenericDict: {
      auto d = toGenericDict();
      return DictType::create(d.keyType(), d.valueType());
    }
    case Tag::GenericList:
      return ListType::create(toList().elementType());
    case Tag::Future:
      return FutureType::create(toFuture()->elementType());
    case Tag::RRef:
      return RRefType::create(toRRef()->type());
    case Tag::Device:
      return DeviceObjType::get();
    case Tag::Stream:
      return StreamObjType::get();
    case Tag::Object:
      return toObjectRef().type();
    case Tag::PyObject:
      return PyObjectType::get();
    case Tag::Uninitialized:
      return AnyType::get();
    case Tag::Capsule:
      return CapsuleType::get();
    case Tag::Tuple:
      return toTuple()->type();
    case Tag::Generator:
      return GeneratorType::get();
    case Tag::Quantizer:
      return QuantizerType::get();
    case Tag::Enum:
      return toEnumHolder()->type();
  }
  // switch above is complete but this silences compiler warnings
  TORCH_INTERNAL_ASSERT(false, "unhandled case in IValue::type()");
}

void IValue::visit(const std::function<bool (const IValue &)>& visitor) const {
  if (visitor(*this)) {
    // Shortcut
    return;
  }
  switch (this->tag) {
    case Tag::Tuple:
    case Tag::GenericList: {
      c10::ArrayRef<IValue> elems;
      if (isTuple()) {
        elems = this->toTuple()->elements();
      } else {
        elems = this->toListRef();
      }
      for (auto& elem : elems) {
        elem.visit(visitor);
      }
      break;
    }
    case Tag::GenericDict:
      for (const auto& pair : this->toGenericDict()) {
        pair.value().visit(visitor);
        pair.key().visit(visitor);
      }
      break;
    case Tag::Object: {
      auto obj_type = type()->expect<ClassType>();
      auto obj_value = toObject();
      auto attributes = obj_type->getAttributes();
      for (const auto& attr: attributes) {
        auto attribute = obj_value->getAttr(attr.getName());
        attribute.visit(visitor);
      }
      break;
    }
    case Tag::PyObject: {
      c10::intrusive_ptr<at::ivalue::PyObjectHolder> py_obj = toPyObjectHolder();
      auto match = py_obj->tryToInferType();
      if (match.success()) {
        auto contained_value = py_obj->toIValue(match.type());
        contained_value.visit(visitor);
      }
      break;
    }
    default:
      break;
 }
}

void IValue::getSubValues(HashAliasedIValues& subValues) const {
  switch (this->tag) {
    case Tag::Tensor:
      subValues.insert(*this);
      return;
    case Tag::Tuple:
    case Tag::GenericList: {
      subValues.insert(*this);
      c10::ArrayRef<IValue> elems;
      if (isTuple()) {
        elems = this->toTuple()->elements();
      } else {
        elems = this->toListRef();
      }
      for (auto& elem : elems) {
        elem.getSubValues(subValues);
      }
      break;
    }
    case Tag::GenericDict:
      subValues.insert(*this);
      for (const auto& pair : this->toGenericDict()) {
        pair.value().getSubValues(subValues);
        pair.key().getSubValues(subValues);
      }
      break;
    case Tag::Object: {
      // Record Object IValue and its attributes.
      subValues.insert(*this);
      auto obj_type = type()->expect<ClassType>();
      auto obj_value = toObject();
      auto attributes = obj_type->getAttributes();
      for (const auto& attr: attributes) {
        auto attribute = obj_value->getAttr(attr.getName());
        attribute.getSubValues(subValues);
      }
      break;
    }
    case Tag::PyObject: {
      subValues.insert(*this);
      c10::intrusive_ptr<at::ivalue::PyObjectHolder> py_obj = toPyObjectHolder();
      auto match = py_obj->tryToInferType();
      TORCH_CHECK_TYPE(match.success(),
            "Cannot infer type of ", py_obj->toStr(), ": ", match.reason());
      auto contained_value = py_obj->toIValue(match.type());
      contained_value.getSubValues(subValues);
      break;
    }
    case Tag::Future:
    case Tag::Device:
    case Tag::Uninitialized:
    case Tag::Capsule:
      TORCH_CHECK_TYPE(
          false, "Cannot inspect value of type ", this->tagKind());
      // Fall through
    default:
      // don't record scalars.
      break;
  }
}

bool IValue::overlaps(const IValue& rhs) const {
  HashAliasedIValues rhsSubValues, thisSubValues;
  rhs.getSubValues(rhsSubValues);
  getSubValues(thisSubValues);
  for (auto& sub : thisSubValues) {
    if (rhsSubValues.count(sub)) {
      return true;
    }
  }
  return false;
}

bool operator!=(const IValue& lhs, const IValue& rhs) {
  return !(lhs == rhs);
}

bool operator==(const IValue& lhs, const IValue& rhs) {
  IValue eq = lhs.equals(rhs);
  if (eq.isBool()) {
    return eq.toBool();
  }
  // The only case we don't return bool is for tensor comparison. In Python,
  // `bool()` is called on the return value of `__eq__` if the return value is
  // not a boolean. Mimic that behavior here.
  TORCH_INTERNAL_ASSERT(eq.isTensor());
  return eq.toTensor().is_nonzero();
}

bool IValue::ptrEqual(const IValue& lhs, const IValue& rhs) {
  TORCH_INTERNAL_ASSERT(lhs.is_intrusive_ptr);
  TORCH_INTERNAL_ASSERT(rhs.is_intrusive_ptr);
  return lhs.tag == rhs.tag &&
      lhs.payload.u.as_intrusive_ptr == rhs.payload.u.as_intrusive_ptr;
}

IValue IValue::equals(const IValue& rhs) const {
  const IValue& lhs = *this;
  switch (lhs.tag) {
    case Tag::None:
      // In Python you're not supposed to do this comparison apparently. Not
      // sure if we should warn here or what
      return rhs.isNone();
    case Tag::Tensor:
      if (!rhs.isTensor()) {
        return false;
      }
      return lhs.toTensor().eq(rhs.toTensor());
    case Tag::Storage:
      return rhs.isStorage() && lhs.toStorage().unsafeGetStorageImpl() == rhs.toStorage().unsafeGetStorageImpl();
    case Tag::Double:
      return rhs.isDouble() && lhs.toDouble() == rhs.toDouble();
    case Tag::ComplexDouble:
      return rhs.isComplexDouble() && lhs.toComplexDouble() == rhs.toComplexDouble();
    case Tag::Int:
      return rhs.isInt() && lhs.toInt() == rhs.toInt();
    case Tag::Bool:
      return rhs.isBool() && lhs.toBool() == rhs.toBool();
    case Tag::String:
      return rhs.isString() && lhs.toStringRef() == rhs.toStringRef();
    case Tag::GenericDict:
      return rhs.isGenericDict() && lhs.toGenericDict() == rhs.toGenericDict();
    case Tag::Tuple:
      return rhs.isTuple() && *lhs.toTuple() == *rhs.toTuple();
    case Tag::Stream:
      return rhs.isStream() && lhs.toStream() == rhs.toStream();
    case Tag::Device:
      return rhs.isDevice() && lhs.toDevice() == rhs.toDevice();
    case Tag::GenericList:
      return rhs.isList() && lhs.toList() == rhs.toList();
    case Tag::Blob:
    case Tag::Future:
    case Tag::RRef:
    case Tag::Object:
    case Tag::PyObject:
    case Tag::Capsule:
    case Tag::Generator:
    case Tag::Quantizer:
      return ptrEqual(lhs, rhs);
    case Tag::Enum:
      return lhs.toEnumHolder()->is(*rhs.toEnumHolder());
    case Tag::Uninitialized:
      // Unitialized ivalues show up in no-ops when the compiler can prove a
      // value will never be used. Just return false on any equality comparison.
      return false;
  }
  // the above switch should be exhaustive
  TORCH_INTERNAL_ASSERT(false, "we should never reach here")
}

size_t IValue::hash(const IValue& v) {
  switch (v.tag) {
    case Tag::None:
      return 0;
    case Tag::Bool:
      return c10::get_hash(v.payload.u.as_bool);
    case Tag::Double:
      return c10::get_hash(v.payload.u.as_double);
    case Tag::Tensor:
      // Tensor __hash__ is equivalent to `id()`, so take the pointer value of
      // the tensor to emulate it
      return c10::get_hash(v.payload.as_tensor.unsafeGetTensorImpl());
    // NOLINTNEXTLINE(bugprone-branch-clone)
    case Tag::Storage:
      return c10::get_hash(v.payload.u.as_int);
    case Tag::Int:
      return c10::get_hash(v.payload.u.as_int);
    case Tag::String:
      return c10::get_hash(v.toStringRef());
    case Tag::Tuple:
      return c10::get_hash(*v.toTuple());
    case Tag::Device:
      return c10::get_hash(v.toDevice());
    case Tag::GenericDict:
    case Tag::GenericList:
    case Tag::Blob:
    case Tag::Future:
    case Tag::RRef:
    case Tag::Object:
    case Tag::PyObject:
    case Tag::Capsule:
    case Tag::Generator:
    case Tag::Quantizer:
    case Tag::ComplexDouble:
    case Tag::Enum:
    case Tag::Stream:
    case Tag::Uninitialized:
      throw std::runtime_error(
          "unhashable type: '" + v.type()->repr_str() + "'");
  }
  // the above switch should be exhaustive
  TORCH_INTERNAL_ASSERT(false, "we should never reach here")
}

static bool isUndefinedTensor(const IValue& iv) {
  return iv.isTensor() && !iv.toTensor().defined();
}

bool IValue::is(const IValue& rhs) const {
  const IValue& lhs = *this;
  // Special handling for undefined tensors:
  // 1. Undefined_tensor is None and vice versa.
  if ((isUndefinedTensor(lhs) && rhs.isNone()) ||
      (lhs.isNone() && isUndefinedTensor(rhs))) {
    return true;
  }
  // 2. Undefined_tensor is Undefined_tensor.
  if (isUndefinedTensor(lhs) && isUndefinedTensor(rhs)) {
    return true;
  }

  if (lhs.isTensor()) {
    // Use the standard way of comparing two tensors for identity
    return rhs.isTensor() && lhs.toTensor().is_same(rhs.toTensor());
  }

  if (lhs.is_intrusive_ptr) {
    return rhs.is_intrusive_ptr && ptrEqual(lhs, rhs);
  }
  return lhs == rhs;
}

namespace {

using IValueFormatter = std::function<void(std::ostream&, const IValue&)>;

template <class T>
std::ostream& printList(
    std::ostream& out,
    const T& list,
    const std::string start,
    const std::string finish,
    IValueFormatter formatter) {
  out << start;
  for (const auto i : c10::irange(list.size())) {
    if (i > 0) {
      out << ", ";
    }
    formatter(out, IValue(list[i]));
  }
  out << finish;
  return out;
}

// Properly disambiguate the type of an empty list
std::ostream& printMaybeAnnotatedList(
    std::ostream& out,
    const IValue& the_list,
    IValueFormatter formatter) {
  auto list_elem_type = the_list.type()->expectRef<ListType>().getElementType();
  if (the_list.toListRef().size() == 0 ||
      !elementTypeCanBeInferredFromMembers(list_elem_type)) {
    out << "annotate(" << the_list.type()->annotation_str() << ", ";
    printList(out, the_list.toListRef(), "[", "]", formatter);
    out << ")";
    return out;
  } else {
    return printList(out, the_list.toListRef(), "[", "]", formatter);
  }
}

template <typename Dict>
std::ostream& printDict(
    std::ostream& out,
    const Dict& v,
    IValueFormatter formatter) {
  out << "{";

  bool first = true;
  for (const auto& pair : v) {
    if (!first) {
      out << ", ";
    }

    formatter(out, pair.key());
    out << ": ";
    formatter(out, pair.value());
    first = false;
  }

  out << "}";
  return out;
}
}

// Properly disambiguate the type of an empty dict
std::ostream& printMaybeAnnotatedDict(
    std::ostream& out,
    const IValue& the_dict,
    IValueFormatter formatter) {
  auto value_type = the_dict.type()->castRaw<DictType>()->getValueType();
  if (the_dict.toGenericDict().size() == 0 ||
      !elementTypeCanBeInferredFromMembers(value_type)) {
    out << "annotate(" << the_dict.type()->annotation_str() << ",";
    printDict(out, the_dict.toGenericDict(), formatter) << ")";
  } else {
    return printDict(out, the_dict.toGenericDict(), formatter);
  }
  return out;
}

std::ostream& printComplex(std::ostream & out, const IValue & v) {
  c10::complex<double> d = v.toComplexDouble();
  IValue real(d.real()), imag(std::abs(d.imag()));
  auto sign = "";
  if (d.imag() >= 0) {
    sign = "+";
  } else {
    sign = "-";
  }
  return out << real << sign << imag << "j";
}

std::ostream& IValue::repr(
    std::ostream& out,
    std::function<bool(std::ostream&, const IValue& v)>
        customFormatter) const {
  // First check if the caller has provided a custom formatter. Use that if possible.
  if (customFormatter(out, *this)) {
    return out;
  }

  const IValue& v = *this;
  // continue to use custom formatter in recursion
  auto formatter = [&](std::ostream& out, const IValue& input) {
    input.repr(out, customFormatter);
  };
  switch (v.tag) {
    case IValue::Tag::None:
      return out << v.toNone();
    case IValue::Tag::Double: {
      double d = v.toDouble();
      int c = std::fpclassify(d);
      if ((c == FP_NORMAL || c == FP_ZERO ) && std::abs(d) < 1e10) {
        int64_t i = int64_t(d);
        if (double(i) == d) {
          // -0.0 (signed zero) needs to be parsed as -0.
          if (i == 0 && std::signbit(d)) {
            return out << "-" << i << ".";
          }
          return out << i << ".";
        }
      }
      auto orig_prec = out.precision();
      return out << std::setprecision(std::numeric_limits<double>::max_digits10)
                 << d << std::setprecision(orig_prec);
    }
    case IValue::Tag::ComplexDouble: {
      return printComplex(out, v);
    }
    case IValue::Tag::Int:
      return out << v.toInt();
    case IValue::Tag::Bool:
      return out << (v.toBool() ? "True" : "False");
    case IValue::Tag::Tuple: {
      const auto& elements = v.toTuple()->elements();
      const auto& finish = elements.size() == 1 ? ",)" : ")";
      return printList(out, elements, "(", finish, formatter);
    }
    case IValue::Tag::String:
      c10::printQuotedString(out, v.toStringRef());
      return out;
    case IValue::Tag::GenericList: {
      return printMaybeAnnotatedList(out, *this, formatter);
    }
    case IValue::Tag::Device: {
      std::stringstream device_stream;
      device_stream << v.toDevice();
      out << "torch.device(";
      c10::printQuotedString(out, device_stream.str());
      return out << ")";
    }
    case IValue::Tag::GenericDict:
      return printMaybeAnnotatedDict(out, v, formatter);
    case IValue::Tag::Enum: {
      auto enum_holder = v.toEnumHolder();
      return out << enum_holder->qualifiedClassName() << "." <<
          enum_holder->name();
    }
    case IValue::Tag::Object: {
      TORCH_INTERNAL_ASSERT(false, "repr() not defined on: ", v.tagKind(), ". Perhaps you've frozen a module with custom classes?");
    }
    default:
      TORCH_INTERNAL_ASSERT(false, "repr() not defined on: ", v.tagKind());
  }
}

bool simpleClassTypeArg(const Argument& arg, const ClassTypePtr& type) {
  return arg.type() == type && !arg.kwarg_only() && !arg.default_value();
}

torch::jit::Function* checkObjectSortSchema(const c10::ClassTypePtr& t, std::stringstream& why_not) {
  if (auto method = t->findMethod("__lt__")) {
      const auto& lt_schema = method->getSchema();
      const auto& schema_args = lt_schema.arguments();
      bool error =
          (schema_args.size() != 2 ||
           !simpleClassTypeArg(schema_args[0], t) ||
           !simpleClassTypeArg(schema_args[1], t) ||
           lt_schema.returns().size() != 1 ||
           lt_schema.returns()[0].type() != BoolType::get());
      if (!error) {
        return method;
      }
    }

    why_not << "To sort a list of " << t->repr_str()
            << " it must define a "
            << "__lt__ method with two inputs of type "
            << t->repr_str() << " that "
            << "returns a bool";
    return nullptr;
}

IValueComparator getLessThanComparator(const IValue& v) {
  if (v.isTensor()) {
      return [](const IValue& a, const IValue& b) {
        return a.toTensor().lt(b.toTensor()).is_nonzero();
      };
  }

  if (v.isDouble()) {
      return [](const IValue& a, const IValue& b) {
        return a.toDouble() < b.toDouble();
      };
  }

  if (v.isInt()) {
      return [](const IValue& a, const IValue& b) {
        return a.toInt() < b.toInt();
      };
  }

  if (v.isBool()) {
      return [](const IValue& a, const IValue& b) {
        return a.toBool() == false && b.toBool() == true;
      };
  }

  if (v.isString()) {
      return [](const IValue& a, const IValue& b) {
       return a.toString()->string() < b.toString()->string();
      };
  }

  if (v.isTuple()) {
      const auto& elements = v.toTuple()->elements();
      size_t n = elements.size();

      std::vector<IValueComparator> elements_lts;
      elements_lts.reserve(n);
      for (const auto i : c10::irange(n)) {
        elements_lts.push_back(getLessThanComparator(elements[i]));
      }

      return [elements_lts=std::move(elements_lts), n](const IValue& a, const IValue& b) {
        const auto& a_elements = a.toTuple()->elements();
        const auto& b_elements = b.toTuple()->elements();

        for (const auto i : c10::irange(n)) {
          if (elements_lts[i](a_elements[i], b_elements[i])) {
            return true;
          }
          if (a_elements[i] == b_elements[i]) {
            continue;
          }
          return false;
        }
        // Reaching here means two tuples are equal.
        return false;
      };
  }

  if (v.isObject()) {
    std::stringstream why_not;
    torch::jit::Function* lt_func =
        checkObjectSortSchema(v.type()->expect<ClassType>(), why_not);
    if (!lt_func) {
      AT_ERROR(why_not.str());
    }

    return [lt_func](const IValue& a, const IValue& b) {
      // Quick pass to satisfy "strict weak ordering" requirement
      if (a.is(b)) {
        return false;
      }
      torch::jit::Stack sort_stack;
      sort_stack.push_back(a);
      sort_stack.push_back(b);
      lt_func->run(sort_stack);
      return torch::jit::pop(sort_stack).toBool();
    };
  }

  AT_ERROR("IValues of type: ", v.tagKind(), " are not comparable");
}

IValueComparator getGreaterThanComparator(const IValue& v) {
  auto lt = getLessThanComparator(v);
  return [lt = std::move(lt)](const IValue& a, const IValue& b) {
    return lt(b, a);  // gt(a, b) === lt(b, a)
  };
}

std::ostream& operator<<(std::ostream& out, const ivalue::EnumHolder& v) {
  out << v.qualifiedClassName() << "." << v.name();
  return out;
}

std::ostream& operator<<(std::ostream & out, const IValue & v) {
  auto formatter = [&](std::ostream& out, const IValue& v) {
    out << v;
  };
  switch(v.tag) {
    case IValue::Tag::None:
      return out << v.toNone();
    case IValue::Tag::Tensor:
      return out << v.toTensor();
    case IValue::Tag::Storage:
      return out << v.toStorage().unsafeGetStorageImpl();
    case IValue::Tag::Double: {
      double d = v.toDouble();
      int c = std::fpclassify(d);
      if (c == FP_NORMAL || c == FP_ZERO) {
        int64_t i = int64_t(d);
        if (double(i) == d) {
          return out << i << ".";
        }
      }
      auto orig_prec = out.precision();
      return out
        << std::setprecision(std::numeric_limits<double>::max_digits10)
        << v.toDouble()
        << std::setprecision(orig_prec);
    } case IValue::Tag::ComplexDouble: {
      return printComplex(out, v);
    } case IValue::Tag::Int:
      return out << v.toInt();
    case IValue::Tag::Bool:
      return out << (v.toBool() ? "True" : "False");
    case IValue::Tag::Tuple: {
      const auto& elements = v.toTuple()->elements();
      const auto& finish = elements.size() == 1 ? ",)" : ")";
      return printList(out, elements, "(", finish, formatter);
    }
    case IValue::Tag::String:
      return out << v.toStringRef();
    case IValue::Tag::Blob:
      return out << *v.toBlob();
    case IValue::Tag::Capsule:
      return out << "Capsule";
    case IValue::Tag::GenericList:
      return printList(out, v.toList(), "[", "]", formatter);
    case IValue::Tag::RRef:
      return out << "RRef";
    case IValue::Tag::Future:
      return out << "Future";
    case IValue::Tag::Uninitialized:
      return out << "Uninitialized";
    case IValue::Tag::Device:
      return out << v.toDevice();
    case IValue::Tag::Stream:
      return out << v.toStream();
    case IValue::Tag::GenericDict:
      return printDict(out, v.toGenericDict(), formatter);
    case IValue::Tag::PyObject: {
      auto py_obj = v.toPyObject();
      return out << "<PyObject at" << py_obj << ">";
    }
    case IValue::Tag::Generator:
      return out << "Generator";
    case IValue::Tag::Quantizer:
      return out << "Quantizer";
    case IValue::Tag::Object: {
      // TODO we should attempt to call __str__ if the object defines it.
      auto obj = v.toObject();
      // print this out the way python would do it
      return out << "<" << obj->name() << " object at " << obj.get() << ">";
    }
    case IValue::Tag::Enum: {
      auto enum_holder = v.toEnumHolder();
      return out << "Enum<" << enum_holder->unqualifiedClassName() << "." <<
          enum_holder->name() << ">";
    }

  }
  AT_ERROR("Tag not found: ", v.tagKind());
}

#undef TORCH_FORALL_TAGS

void IValue::dump() const {
  std::cout << *this << "\n";
}

std::shared_ptr<ClassType> ivalue::Object::type() const {
  return type_.type_->expect<ClassType>();
}

IValue IValue::deepcopy() const {
  IValue::HashAliasedIValueMap memo;
  return deepcopy(memo);
}

IValue IValue::deepcopy(
    IValue::HashAliasedIValueMap& memo) const {
  if (memo.count(*this)) {
    return memo.at(*this);
  }
  IValue copy;
  switch(tag) {
    case IValue::Tag::Tensor:
      copy = IValue(toTensor().clone());
      break;
    case IValue::Tag::Tuple: {
      std::vector<IValue> copied_tuple;
      for (const auto& e : toTuple()->elements()) {
        copied_tuple.push_back(e.deepcopy(memo));
      }
      copy = IValue(ivalue::Tuple::create(copied_tuple));
    }
      break;
    case IValue::Tag::GenericList: {
      auto list = toList();
      auto copied_list = c10::impl::GenericList(list.elementType());
      for (IValue v : list) {
        copied_list.push_back(v.deepcopy(memo));
      }
      copy = IValue(copied_list);
    }
      break;
    case IValue::Tag::GenericDict: {
      auto dict = toGenericDict();
      auto copied_dict = c10::impl::GenericDict(dict.keyType(), dict.valueType());
      for (const auto& entry : dict) {
        copied_dict.insert(entry.key().deepcopy(memo), entry.value().deepcopy(memo));
      }
      copy = IValue(copied_dict);
    }
      break;
    case IValue::Tag::Object: {
      auto class_type = type()->expect<ClassType>();
      if (class_type->hasMethod("__getstate__") &&
          class_type->hasMethod("__setstate__")) {
        copy = ivalue::Object::create(
            c10::StrongTypePtr(class_type->compilation_unit(), type()),
            class_type->numAttributes());
        auto state = class_type->getMethod("__getstate__")({*this});
        class_type->getMethod("__setstate__")({copy, std::move(state)});
      } else {
        copy = IValue(toObject()->deepcopy(memo));
      }
    } break;
    case IValue::Tag::String:
    case IValue::Tag::None:
    case IValue::Tag::Double:
    case IValue::Tag::Int:
    case IValue::Tag::Bool:
    case IValue::Tag::Device:
    case IValue::Tag::Uninitialized: {
      copy = *this;
    } break;
    default: {
      AT_ERROR("Can't deepcopy IValue with tag: ", tagKind());
    }
  }
  // NB: this doesn't work if an object contains itself, and it may
  // come up in the future when we expand the object system, we will
  // have a follow up PR to fix this when it becomes an issue.
  if (!isAliasOf(copy)) {
    memo[*this] = copy;
  }
  return copy;
}

void IValue::reportToTensorTypeError() const {
  TORCH_CHECK(false, "Expected Tensor but got ", tagKind());
}

std::string ivalue::Object::name() const {
  return type()->name()->qualifiedName();
}

IValue ivalue::Object::getAttr(const std::string& name) const {
  const size_t slot = type()->getAttributeSlot(name);
  return getSlot(slot);
}

void ivalue::Object::setAttr(const std::string& name, IValue v) {
  const size_t slot = type()->getAttributeSlot(name);
  setSlot(slot, std::move(v));
}

void ivalue::Object::unsafeRemoveAttr(const std::string& name) {
  const size_t slot = type()->getAttributeSlot(name);
  unsafeRemoveSlot(slot);
}

void ivalue::Object::resizeObject(size_t slot) {
  AT_ASSERT(slot < type()->numAttributes());
  slots_.resize(type()->numAttributes());
}

c10::intrusive_ptr<ivalue::Object> ivalue::Object::copy() const {
  auto object = ivalue::Object::create(c10::StrongTypePtr(type_.cu_, type()), type()->numAttributes());
  for (const auto i : c10::irange(slots_.size())) {
    object->setSlot(i, slots_[i]);
  }
  return object;
}

c10::intrusive_ptr<ivalue::Object> ivalue::Object::deepcopy() const {
  IValue::HashAliasedIValueMap memo;
  return deepcopy(memo);
}

c10::intrusive_ptr<ivalue::Object> ivalue::Object::deepcopy(IValue::HashAliasedIValueMap& memo) const {
  auto object = ivalue::Object::create(c10::StrongTypePtr(type_.cu_, type()), type()->numAttributes());
  for (const auto i : c10::irange(slots_.size())) {
    if (slots_[i].type() == c10::CapsuleType::get()) {
      // If we've gotten here, it means that we have *not* copied this
      // class via __getstate__ and __setstate__. That fact and the
      // fact that we have a Capsule attribute mean that this is a
      // custom C++ class without serialization methods defined.
      std::stringstream err;
      err << "Cannot serialize custom bound C++ class";
      if (auto qualname = type()->name()) {
        err << " " << qualname->qualifiedName();
      }
      err << ". Please define serialization methods via def_pickle() for "
            "this class.";
      AT_ERROR(err.str());
    }
    object->setSlot(i, slots_[i].deepcopy(memo));
  }
  return object;
}

StrongTypePtr::StrongTypePtr(
    std::shared_ptr<torch::jit::CompilationUnit> cu,
    std::shared_ptr<Type> type) {
  cu_ = std::move(cu);
  type_ = type;
  TORCH_INTERNAL_ASSERT(type_);
}

ska::flat_hash_map<std::type_index, c10::ClassTypePtr>& getCustomClassTypeMap() {
    static ska::flat_hash_map<std::type_index, c10::ClassTypePtr> tmap;
    return tmap;
}

std::unordered_map<std::string, std::function<PyObject*(void*)>>&
getClassConverter() {
  static std::unordered_map<std::string, std::function<PyObject*(void*)>>
      classConverter;
  return classConverter;
}

// Needs to be in this .cpp file to access the full definition of PyObjectHolder
std::vector<std::reference_wrapper<const at::DataPtr>> ivalue::Future::extractDataPtrs(
    const at::IValue& value) {
  std::vector<std::reference_wrapper<const at::DataPtr>> data_ptrs;
  // getSubValues works poorly on Python objects: it only works if they can be
  // converted to a "regular" IValue type hence, for example, it doesn't support
  // custom subclasses. Thus, instead, we extract the tensors through pickling.
  if (value.isPyObject()) {
    std::vector<at::Tensor> tensors =
        value.toPyObjectHolder()->extractTensors();
    data_ptrs.reserve(tensors.size());
    for (const at::Tensor& tensor : tensors) {
      data_ptrs.emplace_back(tensor.storage().data_ptr());
    }
  } else {
    at::IValue::HashAliasedIValues sub_values;
    // Prefer getSubValues() over visit() as the latter is a silent no-op for
    // some unsupported types, whereas the former at least fails loudly.
    value.getSubValues(sub_values);
    for (const at::IValue& sub_value : sub_values) {
      if (sub_value.isTensor()) {
        data_ptrs.emplace_back(sub_value.toTensor().storage().data_ptr());
      }
    }
  }
  return data_ptrs;
}

TORCH_API intrusive_ptr<ivalue::Future> collectAll(
    List<intrusive_ptr<ivalue::Future>> srcs) {
  struct Ctx {
    explicit Ctx(List<intrusive_ptr<ivalue::Future>> srcs)
        : remaining(srcs.size()),
          srcFutures(std::move(srcs)),
          asIvalue(srcFutures),
          // No need to pass devices, because dstFuture won't directly contain
          // the value, it will contain the srcFutures (which have no DataPtrs).
          dstFuture(make_intrusive<ivalue::Future>(asIvalue.type())) {}
    std::atomic<int32_t> remaining{0};
    List<intrusive_ptr<ivalue::Future>> srcFutures;
    IValue asIvalue;
    intrusive_ptr<ivalue::Future> dstFuture;
  };

  auto ctx = std::make_shared<Ctx>(std::move(srcs));
  if (ctx->srcFutures.size() == 0) {
    ctx->dstFuture->markCompleted(ctx->asIvalue);
  } else {
    auto typePtr = ctx->srcFutures.get(0)->elementType();
    for (const auto i : c10::irange(ctx->srcFutures.size())) {

<<<<<<< HEAD
      auto fut = ctx->srcFutures.get(i);
      std::function<void()> func = [ctx, fut]() {
        // Set error and exit early if encountered.
        if (fut->hasError()) {
          ctx->dstFuture->setErrorIfNeeded(fut->exception_ptr());
=======
      std::function<void(ivalue::Future&)> func = [ctx](ivalue::Future& fut) {
        // Set error and exit early if encountered.
        if (fut.hasError()) {
          ctx->dstFuture->setErrorIfNeeded(fut.exception_ptr());
>>>>>>> 98fcdb80
          return;
        }

        if (--ctx->remaining == 0 && !ctx->dstFuture->completed()) {
<<<<<<< HEAD
=======
          // No need to pass DataPtrs, because dstFuture won't directly contain
          // the value, it will contain the srcFutures (which have no DataPtrs).
>>>>>>> 98fcdb80
          ctx->dstFuture->markCompleted(ctx->asIvalue);
        }
      };
      ctx->srcFutures.get(i)->addCallback(func);
    }
  }
  return ctx->dstFuture;
}

namespace {

std::string formatSetOfDevices(const std::vector<c10::Device>& devices) {
  std::ostringstream oss;
  std::copy(
      devices.begin(),
      devices.end(),
      std::ostream_iterator<c10::Device>(oss, ", "));
  return oss.str();
}

}

TORCH_API intrusive_ptr<ivalue::Future> collectAny(
    List<intrusive_ptr<ivalue::Future>> srcs) {
  if (srcs.empty()) {
    auto res = make_intrusive<ivalue::Future>(NoneType::get());
    res->markCompleted();
    return res;
  }
  TypePtr typePtr = srcs.get(0)->elementType();
<<<<<<< HEAD
=======
  const std::vector<c10::Device>& devices = srcs.get(0)->devices();
>>>>>>> 98fcdb80
  for (const auto i : c10::irange(srcs.size())) {
    if (srcs.get(i)->completed()) {
      return srcs.get(i);
    }
    TORCH_CHECK_TYPE(
        i == 0 || (*typePtr == *srcs.get(i)->elementType()),
        "Expected all futures to have the same type, but found ", *typePtr,
        " in position 0 and ", *srcs.get(i)->elementType(), " in position ", i);
    TORCH_CHECK_VALUE(
        i == 0 || (devices == srcs.get(i)->devices()),
        "Expected all futures to have the same devices, but found ",
        formatSetOfDevices(devices), " in position 0 and ",
        formatSetOfDevices(srcs.get(i)->devices()), " in position ", i);
  }
  struct Ctx {
    explicit Ctx(
        List<intrusive_ptr<ivalue::Future>> srcs,
        TypePtr typePtr,
        std::vector<c10::Device> devices)
        : srcFutures(std::move(srcs)),
          dstFuture(make_intrusive<ivalue::Future>(typePtr, std::move(devices))) {}
    std::atomic<bool> done{false};
    List<intrusive_ptr<ivalue::Future>> srcFutures;
    intrusive_ptr<ivalue::Future> dstFuture;
  };
  auto ctx = std::make_shared<Ctx>(std::move(srcs), typePtr, devices);
  std::function<void(ivalue::Future&)> func = [ctx](ivalue::Future& src) {
    if (!ctx->done.exchange(true)) {
      intrusive_ptr<ivalue::Future> dst = ctx->dstFuture;
      ctx->dstFuture.reset(); // Once future is satisfied, remove refs.
      ctx->srcFutures =
          List<intrusive_ptr<ivalue::Future>>(ctx->srcFutures.elementType());
      if (src.hasError()) {
        dst->setError(src.exception_ptr());
      } else {
        dst->markCompleted(src.constValue(), src.dataPtrs());
      }
    }
  };
  for (const auto i : c10::irange(ctx->srcFutures.size())) {
<<<<<<< HEAD
    ctx->srcFutures.get(i)->addCallback([func, i]() { func(i); });
=======
    ctx->srcFutures.get(i)->addCallback(func);
>>>>>>> 98fcdb80
  }
  return ctx->dstFuture;
}

} // namespace c10<|MERGE_RESOLUTION|>--- conflicted
+++ resolved
@@ -984,27 +984,16 @@
     auto typePtr = ctx->srcFutures.get(0)->elementType();
     for (const auto i : c10::irange(ctx->srcFutures.size())) {
 
-<<<<<<< HEAD
-      auto fut = ctx->srcFutures.get(i);
-      std::function<void()> func = [ctx, fut]() {
-        // Set error and exit early if encountered.
-        if (fut->hasError()) {
-          ctx->dstFuture->setErrorIfNeeded(fut->exception_ptr());
-=======
       std::function<void(ivalue::Future&)> func = [ctx](ivalue::Future& fut) {
         // Set error and exit early if encountered.
         if (fut.hasError()) {
           ctx->dstFuture->setErrorIfNeeded(fut.exception_ptr());
->>>>>>> 98fcdb80
           return;
         }
 
         if (--ctx->remaining == 0 && !ctx->dstFuture->completed()) {
-<<<<<<< HEAD
-=======
           // No need to pass DataPtrs, because dstFuture won't directly contain
           // the value, it will contain the srcFutures (which have no DataPtrs).
->>>>>>> 98fcdb80
           ctx->dstFuture->markCompleted(ctx->asIvalue);
         }
       };
@@ -1035,10 +1024,7 @@
     return res;
   }
   TypePtr typePtr = srcs.get(0)->elementType();
-<<<<<<< HEAD
-=======
   const std::vector<c10::Device>& devices = srcs.get(0)->devices();
->>>>>>> 98fcdb80
   for (const auto i : c10::irange(srcs.size())) {
     if (srcs.get(i)->completed()) {
       return srcs.get(i);
@@ -1079,11 +1065,7 @@
     }
   };
   for (const auto i : c10::irange(ctx->srcFutures.size())) {
-<<<<<<< HEAD
-    ctx->srcFutures.get(i)->addCallback([func, i]() { func(i); });
-=======
     ctx->srcFutures.get(i)->addCallback(func);
->>>>>>> 98fcdb80
   }
   return ctx->dstFuture;
 }
