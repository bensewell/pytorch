--- conflicted
+++ resolved
@@ -44,22 +44,7 @@
   return r;
 }
 
-<<<<<<< HEAD
 Tensor to(const Tensor& self, const TensorOptions& options, bool non_blocking, bool copy) {
-=======
-Tensor to(
-  const Tensor& self,
-  const TensorOptions& options_,
-  bool non_blocking,
-  bool copy,
-  c10::optional<c10::MemoryFormat> optional_memory_format
-) {
-  TORCH_CHECK(
-    !(options_.has_memory_format() && optional_memory_format.has_value()),
-    "Cannot set memory_format both in TensorOptions and explicit argument; please delete "
-    "the redundant setter.");
-  auto options = options_.merge_in(TensorOptions().memory_format(optional_memory_format));
->>>>>>> a520f094
 
   TORCH_CHECK(options.requires_grad_opt() == c10::nullopt,
            "to(options) expects unset requires_grad flag, but got "
@@ -73,10 +58,7 @@
   if (options.has_device()) {
     options = options.device(ensure_has_index(options.device()));
   }
-<<<<<<< HEAD
-=======
   auto specified_options = self.options().merge_in(options);
->>>>>>> a520f094
   return to_impl(self, specified_options, non_blocking, copy);
 }
 
