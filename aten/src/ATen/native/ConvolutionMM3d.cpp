--- conflicted
+++ resolved
@@ -370,11 +370,7 @@
   const int64_t batch_size = input.size(0);
   at::parallel_for(
       0, batch_size, CONV3D_GRAIN_SALT, [&](int64_t start, int64_t end) {
-<<<<<<< HEAD
-        AutoDispatchBelowAutograd non_variable_type_mode;
-=======
         AutoDispatchBelowADInplaceOrView non_variable_type_mode;
->>>>>>> 8be5b1ca
         for (int64_t t = start; t < end; t++) {
           Tensor grad_input_t = grad_input[t];
           Tensor grad_output_t = grad_output_contiguous[t];
@@ -531,12 +527,8 @@
     Tensor& finput,
     Tensor& fgrad_input) {
   // See [Note: hacky wrapper removal for optional tensor]
-<<<<<<< HEAD
-  const Tensor& bias = c10::value_or_else(bias_opt, [] {return Tensor();});
-=======
   c10::MaybeOwned<Tensor> bias_maybe_owned = at::borrow_from_optional_tensor(bias_opt);
   const Tensor& bias = *bias_maybe_owned;
->>>>>>> 8be5b1ca
 
   const int64_t kernel_depth = kernel_size[0];
   const int64_t kernel_height = kernel_size[1];
@@ -606,11 +598,7 @@
 
   at::parallel_for(
       0, batch_size, CONV3D_GRAIN_SALT, [&](int64_t start, int64_t end) {
-<<<<<<< HEAD
-        AutoDispatchBelowAutograd non_variable_type_mode;
-=======
         AutoDispatchBelowADInplaceOrView non_variable_type_mode;
->>>>>>> 8be5b1ca
         for (int64_t t = start; t < end; t++) {
           Tensor input_t = input[t];
           Tensor output_t = output[t];
@@ -652,12 +640,8 @@
     IntArrayRef stride,
     IntArrayRef padding) {
   // See [Note: hacky wrapper removal for optional tensor]
-<<<<<<< HEAD
-  const Tensor& bias = c10::value_or_else(bias_opt, [] {return Tensor();});
-=======
   c10::MaybeOwned<Tensor> bias_maybe_owned = at::borrow_from_optional_tensor(bias_opt);
   const Tensor& bias = *bias_maybe_owned;
->>>>>>> 8be5b1ca
 
   auto output = at::empty({0}, self.options());
   auto finput = at::empty({0}, self.options());
@@ -781,12 +765,8 @@
     IntArrayRef padding,
     Tensor& output) {
   // See [Note: hacky wrapper removal for optional tensor]
-<<<<<<< HEAD
-  const Tensor& bias = c10::value_or_else(bias_opt, [] {return Tensor();});
-=======
   c10::MaybeOwned<Tensor> bias_maybe_owned = at::borrow_from_optional_tensor(bias_opt);
   const Tensor& bias = *bias_maybe_owned;
->>>>>>> 8be5b1ca
 
   Tensor finput = at::empty({0}, self.options());
   Tensor fgrad_input = at::empty({0}, self.options());
@@ -809,12 +789,8 @@
     IntArrayRef stride,
     IntArrayRef padding) {
   // See [Note: hacky wrapper removal for optional tensor]
-<<<<<<< HEAD
-  const Tensor& bias = c10::value_or_else(bias_opt, [] {return Tensor();});
-=======
   c10::MaybeOwned<Tensor> bias_maybe_owned = at::borrow_from_optional_tensor(bias_opt);
   const Tensor& bias = *bias_maybe_owned;
->>>>>>> 8be5b1ca
 
   return std::get<0>(at::slow_conv3d_forward(
       self, weight, kernel_size, bias, stride, padding));
