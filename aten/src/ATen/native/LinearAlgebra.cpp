#include <ATen/ATen.h>
#include <ATen/Dispatch.h>
#include <ATen/ExpandUtils.h>
#include <ATen/LegacyTHFunctionsCPU.h>
#include <ATen/NamedTensorUtils.h>
#include <ATen/NativeFunctions.h>
#include <ATen/Parallel.h>
#include <ATen/TensorUtils.h>
#include <ATen/Utils.h>
#include <ATen/core/grad_mode.h>
#include <ATen/native/CPUBlas.h>
#include <ATen/native/IndexingUtils.h>
#include <ATen/native/LinearAlgebra.h>
#include <ATen/native/LinearAlgebraUtils.h>
#include <ATen/native/ReduceOps.h>
#include <ATen/native/ReduceOpsUtils.h>
#include <ATen/native/Resize.h>
#include <ATen/native/TensorIterator.h>
#include <c10/util/accumulate.h>
#include <c10/util/irange.h>
#include <c10/util/variant.h>
#include <functional>
#include <limits>
#include <numeric>

namespace at {
namespace native {

DEFINE_DISPATCH(addr_stub);
DEFINE_DISPATCH(linalg_vector_norm_stub);

// Helper function for det methods.
// For pivoted LU factorization A = P * L * U. Since we always have det(L) = 1,
// det(P) = \pm 1, this method returns a 3-tuple:
//   (det(P), diag(U), info),
// where info helps us identify singular matrices.
static inline std::tuple<Tensor, Tensor> _lu_det_P_diag_U(const Tensor& self) {
  Tensor pivs, lu, infos;
  std::tie(lu, pivs, infos) = at::_lu_with_info(self, /*pivot=*/true, /*check_errors=*/false);
  TORCH_CHECK(infos.ge(0).all().item<uint8_t>(), "Invalid argument passed to lu");
  auto n = self.size(-1);
  auto num_exchanges = (at::arange(1, n + 1, pivs.options()) != pivs)
    .sum(-1, /*keepdim=*/false, /*dtype=*/at::kLong).fmod_(2);
  auto u_diagonal = lu.diagonal(/*offset=*/0, /*dim1=*/-2, /*dim2=*/-1);
  return std::tuple<Tensor, Tensor>(num_exchanges.mul_(-2).add_(1), u_diagonal);
}

// torch.det, alias for torch.linalg.det
Tensor det(const Tensor& self) {
  return at::linalg_det(self);
}

Tensor& linalg_det_out(const Tensor& self, Tensor& out) {
  checkSameDevice("torch.linalg.det", out, self, "out");
  checkLinalgCompatibleDtype("torch.linalg.det", out, self, "out");
  squareCheckInputs(self);
  TORCH_CHECK((at::isFloatingType(self.scalar_type()) || at::isComplexType(self.scalar_type())),
              "Expected a floating point or complex tensor as input");

  IntArrayRef out_sizes(self.sizes().data(), self.dim() - 2);
  at::native::resize_output(out, out_sizes);

  Tensor det_P, diag_U;
  std::tie(det_P, diag_U) = _lu_det_P_diag_U(self);
  // complete_det is 0 when U is singular (U(i, i) = 0 for some i in [1, self.size(-1)]).
  // The product accumulation takes care of this case, and hence no special case handling is required.
  at::prod_out(out, diag_U, -1);
  out.mul_(det_P);
  return out;
}

Tensor linalg_det(const Tensor& self) {
  auto out = at::empty({0}, self.options());
  at::native::linalg_det_out(self, out);
  return out;
}

Tensor logdet(const Tensor& self) {
  squareCheckInputs(self);
  TORCH_CHECK((at::isFloatingType(self.scalar_type()) || at::isComplexType(self.scalar_type())),
              "Expected a floating point tensor as input");

  Tensor det_P, diag_U;
  std::tie(det_P, diag_U) = _lu_det_P_diag_U(self);
  Tensor det_sign = diag_U.sign().prod(-1).mul_(det_P);

  // If det_sign > 0, diag_U.abs_().log_().sum(-1) gives logdet (this means U is not singular).
  // If det_sign <= 0, then we get proper nan (when det < 0, i.e., det_sign) or -inf (when det = 0, i.e., U is singular).
  // U is singular when U(i, i) = 0 for some i in [1, self.size(-1)].
  Tensor logdet_vals = diag_U.abs_().log_().sum(-1);
  if (self.dim() > 2) {
    auto indices = toListOfOptionalTensors((det_sign < 0).nonzero_numpy());
    logdet_vals.index_put_(std::move(indices), at::full({}, NAN, self.options()));
  } else if (det_sign.item<double>() < 0) {
    logdet_vals.fill_(NAN);
  }
  return logdet_vals;
}

std::tuple<Tensor, Tensor> linalg_slogdet(const Tensor& self) {
  squareCheckInputs(self);
  ScalarType t = self.scalar_type();
  TORCH_CHECK(t == ScalarType::Double || t == ScalarType::Float || t == ScalarType::ComplexFloat || t == ScalarType::ComplexDouble,
              "linalg_slogdet: expected a tensor of float, double, cfloat or cdouble types but got ", t);

  Tensor det_P, diag_U;
  std::tie(det_P, diag_U) = _lu_det_P_diag_U(self);
  auto det_sign = diag_U.sgn().prod(-1).mul_(det_P);
  // abslogdet_val is -inf if U is singular, in which case diag_U.abs_().log_().sum(-1) will return -inf.
  // U is singular when U(i, i) = 0 for some i in [1, self.size(-1)].
  // Since abslogdet_val cannot take nan, no special case handling is required.
  // in-place abs is not supported for complex tensors
  auto abslogdet_val = isComplexType(t) ? diag_U.abs().log_().sum(-1) : diag_U.abs_().log_().sum(-1);
  return std::make_tuple(det_sign, abslogdet_val);
}

// TODO: implement _out variant avoiding copy and using already allocated storage directly
std::tuple<Tensor&, Tensor&> linalg_slogdet_out(const Tensor& input, Tensor& sign, Tensor& logabsdet) {
  checkSameDevice("linalg_slogdet", sign, input, "sign");
  checkSameDevice("linalg_slogdet", logabsdet, input, "logabsdet");
  checkLinalgCompatibleDtype("linalg_slogdet", sign, input, "sign");
  ScalarType real_dtype = toValueType(input.scalar_type());
  // logabsdet is always real-valued here
  checkLinalgCompatibleDtype("linalg_slogdet", logabsdet.scalar_type(), real_dtype, "logabsdet");

  Tensor sign_tmp, logabsdet_tmp;
  std::tie(sign_tmp, logabsdet_tmp) = at::linalg_slogdet(input);

  at::native::resize_output(sign, sign_tmp.sizes());
  sign.copy_(sign_tmp);
  at::native::resize_output(logabsdet, logabsdet_tmp.sizes());
  logabsdet.copy_(logabsdet_tmp);

  return std::tuple<Tensor&, Tensor&>(sign, logabsdet);
}

std::tuple<Tensor, Tensor> slogdet(const Tensor& self) {
  return at::linalg_slogdet(self);
}

Tensor linalg_pinv(const Tensor& input, const Tensor& rcond, bool hermitian) {
  NoTF32Guard disable_tf32;
  ScalarType t = input.scalar_type();
  TORCH_CHECK((t == ScalarType::Double || t == ScalarType::Float || t == ScalarType::ComplexFloat || t == ScalarType::ComplexDouble)
              && input.dim() >= 2,
              "linalg_pinv(", t, "{", input.sizes(), "}): expected a tensor with 2 or more dimensions "
              "of float, double, cfloat or cdouble types");
  TORCH_CHECK(rcond.device() == input.device(),
              "Expected rcond and input to be on the same device, but found rcond on ",
              rcond.device(), " and input on ", input.device(), " instead.");
  TORCH_CHECK(!at::isComplexType(rcond.scalar_type()),
              "linalg_pinv: rcond tensor of complex type is not supported.");

  if (input.numel() == 0) {
    // The implementation below uses operations that do not work for zero numel tensors
    // therefore we need this early return for 'input.numel() == 0' case
    Tensor U, S, V;
    // TODO: replace input.svd with linalg_svd when torch/xla can work with at::linalg_svd
    std::tie(U, S, V) = input.svd();
    return at::matmul(V * S.reciprocal().unsqueeze(-2), U.conj().transpose(-2, -1));
  }

  // If not Hermitian use singular value decomposition, else use eigenvalue decomposition
  if (!hermitian) {
    Tensor U, S, V;
    // TODO: replace input.svd with linalg_svd
    // using linalg_svd breaks pytorch/xla, see https://github.com/pytorch/xla/issues/2755
    std::tie(U, S, V) = input.svd();
    Tensor max_val = at::narrow(S, /*dim=*/-1, /*start=*/0, /*length=*/1);  // singular values are sorted in descending order
    Tensor S_pseudoinv = at::where(S > (rcond.unsqueeze(-1) * max_val), S.reciprocal(), at::zeros({}, S.options())).to(input.dtype());
    // computes V @ diag(S_pseudoinv) @ U.conj().T
    return at::matmul(V * S_pseudoinv.unsqueeze(-2), U.conj().transpose(-2, -1));
  } else {
    Tensor S, U;
    std::tie(S, U) = at::linalg_eigh(input);
    // For Hermitian matrices, singular values equal to abs(eigenvalues)
    Tensor S_abs = S.abs();
    // eigenvalues are sorted in ascending order starting with negative values, we need a maximum value of abs(eigenvalues)
    Tensor max_val = S_abs.amax(/*dim=*/-1, /*keepdim=*/true);
    Tensor S_pseudoinv = at::where(S_abs > (rcond.unsqueeze(-1) * max_val), S.reciprocal(), at::zeros({}, S.options())).to(input.dtype());
    // computes U @ diag(S_pseudoinv) @ U.conj().T
    return at::matmul(U * S_pseudoinv.unsqueeze(-2), U.conj().transpose(-2, -1));
  }
}

Tensor linalg_pinv(const Tensor& input, double rcond, bool hermitian) {
  Tensor rcond_tensor = at::full({}, rcond, input.options().dtype(ScalarType::Double));
  return at::linalg_pinv(input, rcond_tensor, hermitian);
}

// TODO: implement _out variant avoiding copy and using already allocated storage directly
Tensor& linalg_pinv_out(const Tensor& input, const Tensor& rcond, bool hermitian, Tensor& result) {
  checkSameDevice("linalg_pinv", result, input);
  checkLinalgCompatibleDtype("linalg_pinv", result, input);

  Tensor result_tmp = at::linalg_pinv(input, rcond, hermitian);
  at::native::resize_output(result, result_tmp.sizes());
  result.copy_(result_tmp);
  return result;
}

Tensor& linalg_pinv_out(const Tensor& input, double rcond, bool hermitian, Tensor& result) {
  Tensor rcond_tensor = at::full({}, rcond, input.options().dtype(ScalarType::Double));
  return at::linalg_pinv_out(result, input, rcond_tensor, hermitian);
}

Tensor pinverse(const Tensor& self, double rcond) {
  return at::linalg_pinv(self, rcond, /*hermitian=*/false);
}

// matrix_power implementation
namespace {

/**
 * @brief Raises the input matrix to the given power n
 *
 * If the exponent n is negative, the inverse of the input
 * matrix will be raised to power abs(n).
 *
 * @param self (batched) square matrix to raise to power n
 * @param n exponent to raise matrix (or matrices in batch) to
 * @param _out optional tensor to write the output to
 * @return Tensor input matrix raised to power n
 */
Tensor linalg_matrix_power_impl(
    const Tensor& self,
    int64_t n,
    c10::optional<Tensor> _out) {
  auto out = _out.value_or(Tensor());

  squareCheckInputs(self);
  if (_out.has_value()) {
    checkSameDevice("matrix_power", out, self);
    checkLinalgCompatibleDtype("matrix_power", out, self);
    at::native::resize_output(out, self.sizes());
  }

  // For n=0 we return the identity matrix of the same shape as input.
  if (n == 0) {
    if (!_out.has_value()) {
      // Clone input to include result in the autograd graph
      out = self.clone(at::MemoryFormat::Contiguous);
    }
    return out.copy_(at::eye(self.size(-2), self.options()));
  }
  if (n == 1) {
    return _out.has_value() ? out.copy_(self)
                            : self.clone(at::MemoryFormat::Contiguous);
  }
  if (n == -1) {
    return _out.has_value() ? at::linalg_inv_out(out, self)
                            : at::linalg_inv(self);
  }

  // For negative n we inverte the input matrix before raising to power abs(n)
  auto a = n < 0 ? at::linalg_inv(self) : self;
  n = std::abs(n);

  // Fast paths for small powers
  if (n == 2) {
    return _out.has_value() ? at::matmul_out(out, a, a) : at::matmul(a, a);
  }
  if (n == 3) {
    return _out.has_value() ? at::matmul_out(out, at::matmul(a, a), a)
                            : at::matmul(at::matmul(a, a), a);
  }

  // This is a binary decomposition of n.
  // Moving from the least significant bit to the most significant bit
  // This is done to reduce the number of matrix multiplications
  // by raising the input matrix in powers of 2
  // The total number of matrix multiplications are
  // number of bits + number of bits that equal 1 ~ O(log n)
  // instead of O(n)
  Tensor z, result;
  while (n > 0) {
    const auto bit = n % 2;
    n = n / 2;
    z = z.defined() ? at::matmul(z, z) : a;
    if (bit == 1) {
      if (_out.has_value() && n <= 0) {
        // Last multiplication can use the out version
        return result.defined() ? at::matmul_out(out, result, z) : out.copy_(z);
      }
      result = result.defined() ? at::matmul(result, z) : z;
    }
  }

  return result;
}

} // namespace

Tensor& linalg_matrix_power_out(const Tensor& self, int64_t n, Tensor& result) {
  linalg_matrix_power_impl(self, n, result);
  return result;
}

Tensor linalg_matrix_power(const Tensor& self, int64_t n) {
  return linalg_matrix_power_impl(self, n, c10::nullopt);
}

Tensor& matrix_power_out(const Tensor& self, int64_t n, Tensor& result) {
  return at::native::linalg_matrix_power_out(self, n, result);
}

Tensor matrix_power(const Tensor& self, int64_t n) {
  return at::native::linalg_matrix_power(self, n);
}

Tensor& linalg_matrix_rank_out(const Tensor& self, optional<double> tol, bool hermitian, Tensor& result) {
  checkSameDevice("linalg_matrix_rank", result, self);
  ScalarType output_type = ScalarType::Long;
  checkLinalgCompatibleDtype("linalg_matrix_rank", result.scalar_type(), output_type);

  // Matrices or batch of matrices are allowed
  TORCH_CHECK(self.dim() >= 2, "linalg_matrix_rank: Expected as input a matrix or a batch of matrices, but got a tensor of size: ", self.sizes());

  // matrix_rank assigns a scalar value for each matrix in the batch so
  // result's shape is equal to self.shape[0:self.ndim-2]
  // for single matrix result_shape = {}
  auto result_shape = IntArrayRef(self.sizes().cbegin(), self.sizes().cend()-2);
  at::native::resize_output(result, result_shape);

  // NumPy doesn't take into account possible input with no elements and it errors on max not defined for this case
  // Let's output 0 for this case, since that kind of matrices have zero number of non-zero rows, hence rank is 0.
  if (self.numel() == 0) {
    result.fill_(0);
    return result;
  }

  // We compute matrix rank as the number of singular or absolute eigen values above 'tol' threshold
  Tensor S;
  if (!hermitian) {
    Tensor U, V;
    // TODO: replace self.svd with linalg_svd
    std::tie(U, S, V) = self.svd(/*some=*/true, /*compute_uv=*/false);
  } else {
    S = at::linalg_eigvalsh(self);
    S = S.abs();
  }

  if (tol.has_value()) {
    double tol_value = tol.value();
    at::sum_out(result, S > tol_value, /*dim=*/-1);
  } else {
    ScalarType real_dtype = toValueType(typeMetaToScalarType(self.dtype()));
    double tol_value = _get_epsilon(real_dtype) * std::max(self.size(-1), self.size(-2));
    Tensor max_S = S.amax(/*dim=*/-1);
    at::sum_out(result, S > max_S.mul_(tol_value).unsqueeze_(-1), /*dim=*/-1);
  }
  return result;
}

Tensor linalg_matrix_rank(const Tensor& self, optional<double> tol, bool hermitian) {
  Tensor result = at::empty({0}, self.options().dtype(ScalarType::Long));
  result = at::linalg_matrix_rank_out(result, self, tol, hermitian);
  return result;
}

Tensor matrix_rank(const Tensor& self, double tol, bool symmetric) {
  return at::linalg_matrix_rank(self, optional<double>(tol), symmetric);
}

Tensor matrix_rank(const Tensor& self, bool symmetric) {
  return at::linalg_matrix_rank(self, c10::nullopt, symmetric);
}

// multi_dot helper functions
namespace {

/**
 * @brief Computes the optimal matrix chain multiplication order
 *
 * Follows the dynamic programming algorithm from Cormen et al,
 * "Introduction to Algorithms, Third Edition", Chapter 15.2,
 * p. 370-378. Note that the book uses 1-based indexing.
 *
 * The cost of multiplying two matrices with sizes p x q and q x r
 * is defined here as p * q * r. The optimal multiplication order
 * is the one that minimizes the total cost.
 *
 * @param tensors list of 2D tensors
 * @return a 2D vector s used by #matrix_chain_multiplication to construct
 *         the optimal matrix multiplication order. The optimal multiplication
 *         order for multiplying tensors i...j is to multiply tensors i...s[i, j]
 *         and tensors (s[i, j] + 1)...j first and then the result of that.
 */
std::vector<std::vector<int64_t>> matrix_chain_order(TensorList tensors) {
  const size_t n = tensors.size();

  // Tensor i has dimensions p[i] x p[i + 1]
  std::vector<int64_t> p(n + 1);
  for (const auto i : c10::irange(n)) {
    p[i] = tensors[i].size(0);
  }
  p[n] = tensors[n - 1].size(1);

  // m[i, j] = k where k is the minimum cost for multiplying tensors i...j
  std::vector<std::vector<int64_t>> m(n, std::vector<int64_t>(n, 0));

  // s[i, j] = k where k is the index at which to split the list such that
  // optimally multiplying matrices i...k and k...j first and then the resulting
  // matrices is the optimal order for multiplying matrices i...j.
  std::vector<std::vector<int64_t>> s(n, std::vector<int64_t>(n));

  // Compute the optimal multiplication order
  for (const auto l : c10::irange(1, n)) {
    for (const auto i : c10::irange(n - l)) {
      const auto j = i + l;
      m[i][j] = std::numeric_limits<int64_t>::max();
      for (const auto k : c10::irange(i, j)) {
        const auto q = m[i][k] + m[k + 1][j] + p[i] * p[k + 1] * p[j + 1];
        if (q < m[i][j]) {
          m[i][j] = q;
          s[i][j] = k;
        }
      }
    }
  }

  return s;
}

/**
 * @brief Recursively multiplies the tensors i...j using the given order
 *
 * @param tensors matrices to multiply togther
 * @param order optimal chain multiplication order from #matrix_chain_order
 * @param i index of first tensor to be multiplied
 * @param j index of last tensor to be multiplied
 * @return Tensor result of multiplying tensors[i...j] together.
 */
Tensor matrix_chain_multiplication(
    TensorList tensors,
    const std::vector<std::vector<int64_t>>& order,
    int64_t i,
    int64_t j) {
  if (i == j) {
    return tensors[i];
  }
  return at::mm(
      matrix_chain_multiplication(tensors, order, i, order[i][j]),
      matrix_chain_multiplication(tensors, order, order[i][j] + 1, j));
}

// Implements torch.linalg.multi_dot
Tensor multi_dot_impl(TensorList _tensors, c10::optional<Tensor> _out) {
  const size_t n = _tensors.size();
  TORCH_CHECK(n >= 2, "multi_dot(): expected at least 2 tensors but got ", n);

  std::vector<int64_t> out_shape;
  std::vector<Tensor> tensors(n);

  // If the first tensor is 1D of size n view it as a row vector (1, n)
  if (_tensors[0].dim() == 1) {
    tensors[0] = _tensors[0].unsqueeze(0);
  } else if (_tensors[0].dim() == 2) {
    tensors[0] = _tensors[0];
    out_shape.emplace_back(tensors[0].size(0));
  } else {
    TORCH_CHECK(
        false,
        "multi_dot(): the first tensor must be 1D or 2D but got ",
        _tensors[0].dim(),
        "D");
  }

  // If the last tensor is 1D of size n view it as a column vector (n, 1)
  if (_tensors[n - 1].dim() == 1) {
    tensors[n - 1] = _tensors[n - 1].unsqueeze(-1);
  } else if (_tensors[n - 1].dim() == 2) {
    tensors[n - 1] = _tensors[n - 1];
    out_shape.emplace_back(tensors[n - 1].size(1));
  } else {
    TORCH_CHECK(
        false,
        "multi_dot(): the last tensor must be 1D or 2D but got ",
        _tensors[0].dim(),
        "D");
  }

  // Ensure middle tensors are 2D
  for (const auto i : c10::irange(1, n - 1)) {
    TORCH_CHECK(
        _tensors[i].dim() == 2,
        "multi_dot(): tensor ",
        i,
        " must be 2D but got ",
        _tensors[0].dim(),
        "D");
    tensors[i] = _tensors[i];
  }

  // Ensure all tensors have the same device and dtype and check
  // that the shapes can be multiplied
  const auto dtype = tensors[0].dtype();
  const auto device = tensors[0].device();
  for (const auto i : c10::irange(1, n)) {
    TORCH_CHECK(
        tensors[i].dtype() == dtype,
        "multi_dot(): all tensors must have be the same dtype but tensor 0 is ",
        dtype,
        " and tensor ",
        i,
        " ",
        tensors[i].dtype());
    TORCH_CHECK(
        tensors[i].device() == device,
        "multi_dot(): all tensors must be on the same device but tensor 0 is on ",
        device,
        " and tensor ",
        i,
        " on ",
        tensors[i].device());
    TORCH_CHECK(
        tensors[i - 1].size(-1) == tensors[i].size(0),
        "multi_dot(): tensors ",
        i - 1,
        " and ",
        i,
        " with shapes ",
        _tensors[i - 1].sizes(),
        " and ",
        _tensors[i].sizes(),
        " cannot be multiplied")
  }

  Tensor result;

  if (_out.has_value()) {
    auto out = *_out;
    TORCH_CHECK(
        dtype == out.dtype(),
        "multi_dot(): expected out tensor to have dtype ",
        dtype,
        " but got ",
        out.dtype());
    TORCH_CHECK(
        device == out.device(),
        "multi_dot(): expected out tensor to be on device ",
        device,
        " but got ",
        out.device());

    // If the last and last tensors have shapes (a, b) and (b, c) the
    // output has shape (a, c). If either the first or last tensor is 1D
    // a and/or c dimensions will be implicitely size 1 and will be ommited
    // from the output. e.g. for inputs (a, b) x (b) the output has shape (a,).
    at::native::resize_output(out, out_shape);

    // View output as 2D for simplicity of computation.
    result = out.view({tensors[0].size(0), tensors.back().size(-1)});
  }

  // The resize_ and view calls below are to ensure the
  // output shape respects the original dimensionality of
  // the first and last tensors which we are now viewed as 2D

  if (tensors.size() == 2) {
    return _out.has_value() ? at::mm_out(result, tensors[0], tensors[1])
                         : at::mm(tensors[0], tensors[1]).view(out_shape);
  }

  // Why the separate implementation for 3 matrices?
  // The logic for three matrices is much faster when done directly
  // Requires 1 comparison to 4 comparisons and fewer arithmetic operations
  if (tensors.size() == 3) {
    const auto a = tensors[0].size(0);
    const auto b = tensors[1].size(0);
    const auto c = tensors[2].size(0);
    const auto d = tensors[2].size(1);

    // The matrices are of size (a x b), (b x c), (c x d)
    // cost_1 is the cost of parenthesizing (a x b) and (b x c) and then
    // combining (c x d) cost_2 is the cost of parenthesizing (b x c) and (c x
    // d) and then combining (a x b)
    const auto cost_1 = (a * c) * (b + d);
    const auto cost_2 = (b * d) * (a + c);

    if (cost_1 > cost_2) {
      return _out.has_value()
          ? at::mm_out(result, tensors[0], at::mm(tensors[1], tensors[2]))
          : at::mm(tensors[0], at::mm(tensors[1], tensors[2])).view(out_shape);
    } else {
      return _out.has_value()
          ? at::mm_out(result, at::mm(tensors[0], tensors[1]), tensors[2])
          : at::mm(at::mm(tensors[0], tensors[1]), tensors[2]).view(out_shape);
    }
  }

  // Algorithm for multiplying 4 or more matrices
  const auto order = matrix_chain_order(tensors);
  const int64_t i = 0;
  const int64_t j = n - 1;

  if (_out.has_value()) {
    // We manually implement the first recursive layer here so we can use mm_out
    // for the final multiplication
    return at::mm_out(
        result,
        matrix_chain_multiplication(tensors, order, i, order[i][j]),
        matrix_chain_multiplication(tensors, order, order[i][j] + 1, j));
  }
  return matrix_chain_multiplication(tensors, order, i, j).view(out_shape);
}

} // namespace

Tensor linalg_multi_dot(TensorList tensors) {
  return multi_dot_impl(tensors, c10::nullopt);
}

Tensor& linalg_multi_dot_out(TensorList tensors, Tensor& result) {
  multi_dot_impl(tensors, result);
  return result;
}

Tensor chain_matmul(TensorList matrices) {
  checkAllSameDim(matrices, 2);

  TORCH_CHECK(
      matrices.size() > 0, "chain_matmul(): Expected one or more matrices");

  if (matrices.size() == 1) {
    return matrices[0].clone();
  }

  return at::native::linalg_multi_dot(matrices);
}

Tensor& chain_matmul_out(TensorList matrices, Tensor& result) {
  checkAllSameDim(matrices, 2);

  TORCH_CHECK(
      matrices.size() > 0, "chain_matmul(): Expected one or more matrices");

  if (matrices.size() == 1) {
    at::native::resize_output(result, matrices[0].sizes());
    return result.copy_(matrices[0]);
  }

  return at::native::linalg_multi_dot_out(matrices, result);
}

static void check_1d(const Tensor& t, const char* arg, const char* fn) {
 TORCH_CHECK(t.dim() == 1, fn, ": Expected 1-D argument ", arg, ", but got ", t.dim(), "-D");
}

static void check_addr_scalar(const ScalarType dtype,
                              const Scalar& scalar,
                              const std::string& scalar_name) {
  TORCH_CHECK(
    !scalar.isBoolean() || dtype == ScalarType::Bool,
    "Boolean ", scalar_name, " only supported for Boolean results.");
  TORCH_CHECK(
    isFloatingType(dtype) || isComplexType(dtype) || scalar.isIntegral(true),
    "For integral input tensors, "
    "argument ", scalar_name ," must not be a floating point number.");
}

static TensorIterator build_addr_iter(Tensor& result,
                                      const Tensor& self,
                                      const Tensor& vec1,
                                      const Tensor& vec2) {
  check_1d(vec1, "vec1", "addr");
  check_1d(vec2, "vec2", "addr");

  Tensor self_;
  if (&result != &self) {
    std::tie(self_) = expand_size(self, {vec1.size(0), vec2.size(0)}, "addr");
  } else {
    self_ = self;
  }
  TORCH_CHECK(
    self_.dim() == 2,
    "2D tensor expected, got ", self_.dim(), "D tensor for input"
  );
  TORCH_CHECK(
    self_.size(0) == vec1.size(0) && self_.size(1) == vec2.size(0),
    "size mismatch, input: ", self_.sizes(),
    ", v1: ", vec1.sizes(),
    ", v2: ", vec2.sizes()
  );

  auto iter = TensorIteratorConfig()
    .set_check_mem_overlap(true)
    .add_output(result)
    .add_input(self_)
    .add_input(vec1.reshape({vec1.size(0), 1}))
    .add_input(vec2)
    .allow_cpu_scalars(true)
    .promote_inputs_to_common_dtype(true)
    .cast_common_dtype_to_outputs(true)
    .enforce_safe_casting_to_output(true)
    .build();
  return iter;
}

Tensor addr(const Tensor& self,
            const Tensor& vec1, const Tensor& vec2,
            const Scalar& beta, const Scalar& alpha) {
  Tensor result;
  auto iter = build_addr_iter(result, self, vec1, vec2);

  check_addr_scalar(iter.dtype(), beta, "beta");
  check_addr_scalar(iter.dtype(), alpha, "alpha");

  addr_stub(iter.device_type(), iter, beta, alpha);
  return iter.output();
}

Tensor& addr_(Tensor& self,
              const Tensor& vec1, const Tensor& vec2,
              const Scalar& beta, const Scalar& alpha) {
  return at::addr_out(self, self, vec1, vec2, beta, alpha);
}

Tensor& addr_out(const Tensor& self,
                 const Tensor& vec1, const Tensor& vec2,
                 const Scalar& beta, const Scalar& alpha, Tensor &result) {
  auto iter = build_addr_iter(result, self, vec1, vec2);

  check_addr_scalar(iter.dtype(), beta, "beta");
  check_addr_scalar(iter.dtype(), alpha, "alpha");

  addr_stub(iter.device_type(), iter, beta, alpha);
  return result;
}

// The math_addr and math_addr_out functions support backends
// other than CPU and CUDA, such as XLA.
// They are implemented using the composition of existing ops
Tensor math_addr(const Tensor& self,
                 const Tensor& vec1, const Tensor& vec2,
                 const Scalar& beta, const Scalar& alpha) {
  // when beta==0, values in self should be ignored,
  // nans and infs in self should not propagate.
  if (beta.toComplexDouble() == 0.0) {
    if (alpha.toComplexDouble() == 1.0) {
      return at::outer(vec1, vec2);
    }
    return alpha * at::outer(vec1, vec2);
  }

  if (beta.toComplexDouble() == 1.0) {
    if (alpha.toComplexDouble() == 1.0) {
      return self + at::outer(vec1, vec2);
    }
    return self + alpha * at::outer(vec1, vec2);
  }

  if (alpha.toComplexDouble() == 1.0) {
    return beta * self + at::outer(vec1, vec2);
  }
  return beta * self + alpha * at::outer(vec1, vec2);
}

Tensor& math_addr_out(const Tensor& self,
                      const Tensor& vec1, const Tensor& vec2,
                      const Scalar& beta, const Scalar& alpha, Tensor &result) {
  auto addr_result = at::addr(self, vec1, vec2, beta, alpha);

  // Validates safe casting
  const auto result_dtype = addr_result.scalar_type();
  TORCH_CHECK(canCast(result_dtype, result.scalar_type()),
              "result type ", result_dtype,
              " can't be cast to the desired output type ", result.scalar_type());

  at::native::resize_output(result, addr_result.sizes().vec());
  result.copy_(addr_result);
  return result;
}

// torch.ger, alias for torch.outer
Tensor& ger_out(const Tensor& self, const Tensor& vec2, Tensor &result) {
  TORCH_WARN("torch.ger is deprecated and will be removed in a future PyTorch release. "
             "Use torch.outer instead.");
  return at::outer_out(result, self, vec2);
}

Tensor ger(const Tensor& self, const Tensor& vec2) {
  return self.outer(vec2);
}

Tensor& inner_out(const Tensor& self, const Tensor& other, Tensor& out) {
  checkDeviceType("inner()", {out, self, other}, self.device().type());

  // If either self or other is a scalar just multiply them
  if (self.dim() == 0 || other.dim() == 0) {
    at::mul_out(out, self, other);
    return out;
  }

  // Last dimension should match (tensordot does not enforce this)
  TORCH_CHECK(
      self.size(-1) == other.size(-1),
      "inner() the last dimension must match on both input tensors but got shapes ",
      self.sizes(),
      " and ",
      other.sizes());

  at::tensordot_out(out, self, other, -1, -1);
  return out;
}

Tensor inner(const Tensor& self, const Tensor& other) {
  checkDeviceType("inner()", {self, other}, self.device().type());

  // If either self or other is a scalar just multiply them
  if (self.dim() == 0 || other.dim() == 0) {
    return self * other;
  }

  // Last dimension should match (tensordot does not enforce this)
  TORCH_CHECK(
      self.size(-1) == other.size(-1),
      "inner() the last dimension must match on both input tensors but got shapes ",
      self.sizes(),
      " and ",
      other.sizes());

  return at::tensordot(self, other, -1, -1);
}

Tensor& outer_out(const Tensor& self, const Tensor& vec2, Tensor &result) {
  check_1d(self, "self", "outer");
  check_1d(vec2, "vec2", "outer");

  // torch.outer is implemented as a composite op using reshape and mul
  at::mul_out(result, self.reshape({self.size(0), 1}), vec2);
  return result;
}

Tensor outer(const Tensor& self, const Tensor& vec2) {
  check_1d(self, "self", "outer");
  check_1d(vec2, "vec2", "outer");

  return self.reshape({self.size(0), 1}) * vec2;
}

static void addmm_impl_cpu_(
    Tensor &result, const Tensor &self, Tensor m1, Tensor m2, const Scalar& beta, const Scalar& alpha) {
  TORCH_INTERNAL_ASSERT(self.dim() == 2 && m1.dim() == 2 && m2.dim() == 2);

  // Array access is faster than .size(n) and .stride(n)
  const auto self_sizes = self.sizes();
  auto m1_strides = m1.strides();
  auto m1_sizes = m1.sizes();
  auto m2_strides = m2.strides();
  auto m2_sizes = m2.sizes();

  TORCH_CHECK(
      m1_sizes[1] == m2_sizes[0], "mat1 and mat2 shapes cannot be multiplied (",
      m1_sizes[0], "x", m1_sizes[1], " and ", m2_sizes[0], "x", m2_sizes[1], ")");

  TORCH_CHECK(
      self_sizes[0] == m1_sizes[0] && self_sizes[1] == m2_sizes[1],
      "input shape is incompatible with matrix multiplication (",
      m1_sizes[0], "x", m1_sizes[1], " @ ", m2_sizes[0], "x", m2_sizes[1], " != ",
      self_sizes[0], "x", self_sizes[1], ")");

  native::resize_(result, self_sizes);
  const auto result_strides = result.strides();
  const auto result_sizes = result.sizes();

  if (result.numel() == 0) {
    return;
  }

  if (beta.toComplexDouble() != 0.0 && !self.is_same(result)) {
    result.copy_(self);
  }

  bool transpose_c = false;
  Tensor c;

  // Cast result as matrix a
  if (result_strides[0] == 1 &&
      (result_sizes[1] == 1 || result_strides[1] >= std::max(int64_t{1}, result_sizes[0]))) {
    transpose_c = false;
    c = result;
  } else if (result_strides[1] == 1 &&
             (result_sizes[0] == 1 || result_strides[0] >= std::max(int64_t{1}, result_sizes[1]))) {
    std::swap(m1, m2);
    std::swap(m1_sizes, m2_sizes);
    std::swap(m1_strides, m2_strides);
    transpose_c = true;
    c = result;
  } else {
    transpose_c = false;
    // make c FORTRAN contiguous
    c = result.transpose(0, 1).contiguous().transpose_(0, 1);
  }

  const int64_t m = result_sizes[transpose_c ? 1 : 0];
  const int64_t n = result_sizes[transpose_c ? 0 : 1];
  const int64_t k = m1_sizes[transpose_c ? 0 : 1];

  // Cast m1 as matrix a
  bool transpose_a = false;
  Tensor a;
  /* Need lda >= max(1, (transpose_a ? k : m)) */
  if (m1_strides[transpose_c ? 1 : 0] == 1 &&
      m1_strides[transpose_c ? 0 : 1] >= std::max(int64_t{1}, m)) {
    transpose_a = false;
    a = m1;
  } else if (m1_strides[transpose_c ? 0 : 1] == 1 &&
             m1_strides[transpose_c ? 1 : 0] >= std::max(int64_t{1}, k)) {
    transpose_a = true;
    a = m1;
  } else {
    transpose_a = !transpose_c;
    a = m1.clone(at::MemoryFormat::Contiguous);
  }

  // Cast m2 as matrix b
  bool transpose_b = false;
  Tensor b;
  /* Need ldm2_ >= max(1, (transpose_m2 == 'n' ? k : n)) */
  if (m2_strides[transpose_c ? 1 : 0] == 1 &&
      m2_strides[transpose_c ? 0 : 1] >= std::max(int64_t{1}, k)) {
    transpose_b = false;
    b = m2;
  } else if (m2_strides[transpose_c ? 0 : 1] == 1 &&
             m2_strides[transpose_c ? 1 : 0] >= std::max(int64_t{1}, n)) {
    transpose_b = true;
    b = m2;
  } else {
    transpose_b = !transpose_c;
    b = m2.clone(at::MemoryFormat::Contiguous);
  }

  const int64_t lda = a.strides()[(transpose_a == transpose_c) ? 1 : 0];
  const int64_t ldb = b.strides()[(transpose_b == transpose_c) ? 1 : 0];
  const int64_t ldc = c.strides()[transpose_c ? 0 : 1];

  // Apply BLAS routine
  AT_DISPATCH_ALL_TYPES_AND_COMPLEX_AND2(kHalf, kBFloat16,
      result.scalar_type(), "addmm_impl_cpu_",
      [&]{
        at::native::cpublas::gemm(
            transpose_a ? cpublas::Transpose : cpublas::NoTranspose,
            transpose_b ? cpublas::Transpose : cpublas::NoTranspose,
            m, n, k,
            alpha.to<scalar_t>(),
            a.data_ptr<scalar_t>(), lda,
            b.data_ptr<scalar_t>(), ldb,
            beta.to<scalar_t>(),
            c.data_ptr<scalar_t>(), ldc);
      });

  if (!c.is_same(result)) {
    result.copy_(c);
  }
}

static void addbmm_impl_(
    Tensor &result, const Tensor &self, const Tensor &batch1, const Tensor &batch2, const Scalar& beta, const Scalar& alpha) {
  TORCH_CHECK(batch1.dim() == 3, "batch1 must be a 3D tensor");
  TORCH_CHECK(batch2.dim() == 3, "batch2 must be a 3D tensor");
  TORCH_CHECK(batch1.size(0) == batch2.size(0),
      "batch1 and batch2 must have same number of batches, got ",
      batch1.size(0), " and ", batch2.size(0));
  TORCH_CHECK(batch1.size(2) == batch2.size(1),
      "Incompatible matrix sizes for bmm (",
      batch1.size(1), "x", batch1.size(2), " and ",
      batch2.size(1), "x", batch2.size(2), ")");

  const int64_t dim1 = batch1.size(1);
  const int64_t dim2 = batch2.size(2);
  TORCH_CHECK(self.size(0) == dim1 && self.size(1) == dim2,
      "self tensor does not match matmul output shape");

  result.resize_as_(self);

  if (beta.to<c10::complex<double>>() != 0.0 && !self.is_same(result)) {
    result.copy_(self);
  }

  const int64_t num_batches = batch1.size(0);

  if (num_batches == 0) {
    if (beta.to<c10::complex<double>>() != 0.0) {
      result.mul_(beta);
    } else {
      result.zero_();
    }
    return;
  }

  auto adjusted_beta(beta);
  for (int64_t batch = 0; batch < num_batches; ++batch) {
    result.addmm_(batch1[batch], batch2[batch], adjusted_beta, alpha);
    adjusted_beta = 1; // accumulate output once
  }
}

Tensor& addbmm_out(const Tensor& self, const Tensor& batch1, const Tensor& batch2, const Scalar& beta, const Scalar& alpha, Tensor& result) {
  Tensor b_self = std::get<0>(expand_size(self, {batch1.size(1), batch2.size(2)}, "addbmm_out"));
  {
    at::NoNamesGuard guard;
    addbmm_impl_(result, b_self, batch1, batch2, beta, alpha);
  }
  at::namedinference::propagate_names_for_addmm(result, batch1, batch2, self);
  return result;
}

Tensor &addbmm_(Tensor& self, const Tensor& batch1, const Tensor& batch2, const Scalar& beta, const Scalar& alpha) {
  return native::addbmm_out(self, batch1, batch2, beta, alpha, self);
}

Tensor addbmm(const Tensor& self, const Tensor& batch1, const Tensor& batch2, const Scalar& beta, const Scalar& alpha) {
  Tensor result = at::empty({0}, self.options());
  return native::addbmm_out(self, batch1, batch2, beta, alpha, result);
}

Tensor& addmm_cpu_out(const Tensor& self, const Tensor& mat1, const Tensor& mat2, const Scalar& beta, const Scalar& alpha, Tensor &result) {
  TORCH_CHECK(mat1.dim() == 2, "mat1 must be a matrix, got ", mat1.dim(), "-D tensor");
  TORCH_CHECK(mat2.dim() == 2, "mat2 must be a matrix, got ", mat2.dim(), "-D tensor");
  Tensor b_self = std::get<0>(expand_size(self, {mat1.sizes()[0], mat2.sizes()[1]}, "addmm_out"));
  {
    at::NoNamesGuard guard;
    addmm_impl_cpu_(result, b_self, mat1, mat2, beta, alpha);
  }
  at::namedinference::propagate_names_for_addmm(result, mat1, mat2, self);
  return result;
}

Tensor addmm_cpu(const Tensor& self, const Tensor& mat1, const Tensor& mat2, const Scalar& beta, const Scalar& alpha) {
  Tensor result = at::empty({0}, self.options());
  return addmm_cpu_out(self, mat1, mat2, beta, alpha, result);
}

Tensor &addmm_cpu_(Tensor& self, const Tensor& mat1, const Tensor& mat2, const Scalar& beta, const Scalar& alpha) {
  return addmm_cpu_out(self, mat1, mat2, beta, alpha, self);
}

Tensor& mm_cpu_out(const Tensor & self, const Tensor & mat2, Tensor & result) {
  TORCH_CHECK(self.dim() == 2, "self must be a matrix");
  TORCH_CHECK(mat2.dim() == 2, "mat2 must be a matrix");
  native::resize_(result, {self.sizes()[0], mat2.sizes()[1]});
  return addmm_cpu_out(result, self, mat2, 0, 1, result);
}

Tensor mm_cpu(const Tensor & self, const Tensor & mat2) {
  TORCH_CHECK(self.dim() == 2, "self must be a matrix");
  TORCH_CHECK(mat2.dim() == 2, "mat2 must be a matrix");
  Tensor result = at::empty({self.sizes()[0], mat2.sizes()[1]}, self.options());
  return addmm_cpu_out(result, self, mat2, 0, 1, result);
}

template <typename scalar_t, bool is_bmm>
inline void baddbmm_cpu_kernel(const Tensor& result, const Tensor& self, const Tensor& mat2, const Scalar& beta_, const Scalar& alpha_) {
  int64_t bs = result.size(0);
  int64_t is = result.size(1);
  int64_t js = result.size(2);
  int64_t ks = self.size(2);

  scalar_t alpha = alpha_.to<scalar_t>();
  scalar_t beta = beta_.to<scalar_t>();

  auto r0 = result.accessor<scalar_t, 3>();
  auto s0 = self.accessor<scalar_t, 3>();
  auto m0 = mat2.accessor<scalar_t, 3>();

  int64_t grain_size = std::min(internal::GRAIN_SIZE / (is * js * ks), (int64_t)1);
  parallel_for(0, bs, grain_size, [&](int64_t b_begin, int64_t b_end) {
      for (int64_t b = b_begin; b < b_end; b++) {
        auto r1 = r0[b];
        auto s1 = s0[b];
        auto m1 = m0[b];
        for (int64_t i = 0; i < is; i++) {
          auto r2 = r1[i];
          auto s2 = s1[i];
          for (int64_t j = 0; j < js; j++) {
            scalar_t &r = r2[j];
            if (is_bmm) {
              r = 0;
              for (int64_t k = 0; k < ks; k++) {
                r += s2[k] * m1[k][j];
              }
            } else {
              r *= beta;
              for (int64_t k = 0; k < ks; k++) {
                r += alpha * s2[k] * m1[k][j];
              }
            }
          }
        }
      }
    });
}

// This tries to apply some optimizations to bmm/baddbmm:
// - When the operand size is small, computation are parallelized over the batch
//   dimension using OMP and naive matrix multiplication is applied.
// - When the operand size is larger than the threshold, if compiled with MKL, MKL's batch gemm is used.
// - Otherwise, we use a series of matrix multiplications.
// The threshold of 400 for the first has not been thoroughly benchmarked yet and may have room for further
// optimization, it likely depends on the characteristics of the CPU, MKL will be different from non-MKL etc.,
// but this seems to be a first starting point.

static inline Tensor& bmm_out_or_baddbmm_(Tensor& self_or_result, const Tensor& batch1, const Tensor& batch2, const Scalar& beta, const Scalar& alpha, bool is_bmm_out) {
  // is_bmm_out: true for bmm_out, false for baddbmm_
  // self_or_result is "self" for baddbmm_ and "result" for bmm_out
  CheckedFrom c = (is_bmm_out ? "bmm" : "baddbmm");

  auto checkOnCPU = [](const Tensor& t, CheckedFrom c) {
    TORCH_CHECK(
        !t.is_cuda(),
        "Expect tensor to have CPU backend, but got tensor with ",
        toString(t.options().backend()),
        " Backend (while checking arguments for ",
        c);
  };

  checkOnCPU(self_or_result, c);
  checkOnCPU(batch1, c);
  checkOnCPU(batch2, c);

  checkDim(c, batch1, "batch1", /* pos */ 1, /* dim */ 3);
  checkDim(c, batch2, "batch2", /* pos */ 2, /* dim */ 3);

  const auto batch1_sizes = batch1.sizes();
  const auto batch2_sizes = batch2.sizes();

  int64_t bs = batch1_sizes[0];
  int64_t contraction_size = batch1_sizes[2];
  int64_t res_rows = batch1_sizes[1];
  int64_t res_cols = batch2_sizes[2];

  TORCH_CHECK(batch2_sizes[0] == bs && batch2_sizes[1] == contraction_size);

  if (is_bmm_out) {
    self_or_result.resize_({bs, res_rows, res_cols});
  } else {
    const auto self_sizes = self_or_result.sizes();
    TORCH_CHECK(self_sizes[0] == bs && self_sizes[1] == res_rows && self_sizes[2] == res_cols);
  }

  // handle pathological cases that blas may not like
  if (self_or_result.numel() == 0) {
    return self_or_result;
  } else if (contraction_size == 0) {
    if (is_bmm_out || (beta.to<c10::complex<double>>() == 0.0)) {
      return self_or_result.zero_();
    } else {
      return self_or_result.mul_(beta);
    }
  }

  auto batch_items_contiguous_or_transposed = [&](const Tensor& t) {
    const auto sizes = t.sizes();
    const auto strides = t.strides();
    return (strides[2] == 1 && strides[1] >= sizes[2])
            || (strides[1] == 1 && strides[2] >= sizes[1]);
  };

  if (contraction_size * res_rows * res_cols < 400) {
    if (is_bmm_out) {
      AT_DISPATCH_ALL_TYPES_AND_COMPLEX_AND2(kHalf, kBFloat16, batch1.scalar_type(), "bmm", [&] {
          baddbmm_cpu_kernel<scalar_t, true>(self_or_result, batch1, batch2, beta, alpha);
        });
    } else {
      AT_DISPATCH_ALL_TYPES_AND_COMPLEX_AND2(kHalf, kBFloat16, batch1.scalar_type(), "baddbmm", [&] {
          baddbmm_cpu_kernel<scalar_t, false>(self_or_result, batch1, batch2, beta, alpha);
        });
    }
  } else if (at::hasMKL() && ((
            self_or_result.scalar_type() != kHalf &&
            self_or_result.scalar_type() != kBFloat16 &&
            at::native::is_floating_point(self_or_result)) ||
            at::native::is_complex(self_or_result))
            && batch_items_contiguous_or_transposed(batch1)
            && batch_items_contiguous_or_transposed(batch2)
            && self_or_result.is_contiguous()) {
    at::native::_baddbmm_mkl_(self_or_result, batch1, batch2, beta, alpha);
  } else { // split along batch dimension
    if (is_bmm_out) {
      for (int64_t b = 0; b < bs; b++) {
        auto r = self_or_result.select(0, b);
        native::mm_cpu_out(batch1.select(0, b), batch2.select(0, b), r);
      }
    } else {
      for (int64_t b = 0; b < bs; b++) {
        self_or_result.select(0, b).addmm_(batch1.select(0, b), batch2.select(0, b), beta, alpha);
      }
    }
  }
  return self_or_result;
}


Tensor baddbmm_cpu(const Tensor& self, const Tensor& batch1, const Tensor& batch2, const Scalar& beta, const Scalar& alpha) {
  Tensor result = at::empty({0}, self.options());
  return at::native::baddbmm_out_cpu(self, batch1, batch2, beta, alpha, result);
}

Tensor& baddbmm_out_cpu(const Tensor& self_, const Tensor& batch1, const Tensor& batch2, const Scalar& beta, const Scalar& alpha, Tensor &result) {
  Tensor self;
  std::tie(self) = expand_size(self_, {batch1.size(0), batch1.size(1), batch2.size(2)}, "baddbmm");
  result.resize_(self.sizes());
  result.copy_(self);
  return at::native::baddbmm__cpu(result, batch1, batch2, beta, alpha);
}

Tensor& baddbmm__cpu(Tensor& self, const Tensor& batch1, const Tensor& batch2, const Scalar& beta, const Scalar& alpha) {
  return bmm_out_or_baddbmm_(self, batch1, batch2, beta, alpha, false);
}

Tensor bmm_cpu(const Tensor& self, const Tensor& mat2) {
  Tensor result = at::empty({0}, self.options());
  return at::native::bmm_out_cpu(self, mat2, result);
}

Tensor& bmm_out_cpu(const Tensor& batch1, const Tensor& batch2, Tensor &result) {
  Scalar beta(0.0);
  Scalar alpha(1.0);
  {
  NoNamesGuard guard;
  bmm_out_or_baddbmm_(result, batch1, batch2, beta, alpha, true);
  }
  namedinference::propagate_names_if_nonempty(
      result,
      namedinference::compute_bmm_outnames(result, batch1, batch2));
  return result;
}

Tensor& dot_out(const Tensor& self, const Tensor& tensor, Tensor& result) {
  at::native::resize_output(result, {});
  TORCH_CHECK(result.scalar_type() == self.scalar_type(),
           "result dtype ", result.scalar_type(), " does not match self dtype ", self.scalar_type());
  return result.fill_(self.dot(tensor));
}

Tensor& vdot_out(const Tensor& self, const Tensor& other, Tensor& result) {
  at::native::resize_output(result, {});
  TORCH_CHECK(result.scalar_type() == self.scalar_type(),
           "result dtype ", result.scalar_type(), " does not match self dtype ", self.scalar_type());
  return result.fill_(self.vdot(other));
}

/*
Matrix product of two Tensors.
The behavior depends on the dimensionality of the Tensors as follows:
- If both Tensors are 1-dimensional, the dot product (scalar) is returned.
- If both arguments are 2-dimensional, the matrix-matrix product is returned.
- If the first argument is 1-dimensional and the second argument is 2-dimensional,
  a 1 is prepended to its dimension for the purpose of the matrix multiply.
  After the matrix multiply, the prepended dimension is removed.
- If the first argument is 2-dimensional and the second argument is 1-dimensional,
  the matrix-vector product is returned.
- If both arguments are at least 1-dimensional and at least one argument is
  N-dimensional (where N > 2), then a batched matrix multiply is returned.  If the first
  argument is 1-dimensional, a 1 is prepended to its dimension for the purpose of the
  batched matrix multiply and removed after.  If the second argument is 1-dimensional, a
  1 is appended to its dimension for the purpose of the batched matrix multiple and removed after.
  The non-matrix (i.e. batch) dimensions are broadcasted (and thus
  must be broadcastable).  For example, if tensor1 is a (j x 1 x n x m) Tensor
  and tensor2 is a (k x m x p) Tensor, the returned tensor will be an (j x k x n x p) Tensor.
*/
Tensor matmul(
    c10::optional<Tensor> out_opt,
    const Tensor& tensor1,
    const Tensor& tensor2) {
  NoNamesGuard guard;
  auto dim_tensor1 = tensor1.dim();
  auto dim_tensor2 = tensor2.dim();
  auto has_out = out_opt.has_value();
  Tensor out = out_opt.value_or(Tensor());

  if (dim_tensor1 == 1 && dim_tensor2 == 1) {
    return has_out ? at::native::dot_out(tensor1, tensor2, out) : tensor1.dot(tensor2);
  } else if (dim_tensor1 == 2 && dim_tensor2 == 1) {
    return has_out ? at::mv_out(out, tensor1, tensor2) : tensor1.mv(tensor2);
  } else if (dim_tensor1 == 1 && dim_tensor2 == 2) {
    return has_out ? at::mm_out(out, tensor1.unsqueeze(0), tensor2).squeeze_(0)
                   : tensor1.unsqueeze(0).mm(tensor2).squeeze_(0);
  } else if (dim_tensor1 == 2 && dim_tensor2 == 2) {
    return has_out ? at::mm_out(out, tensor1, tensor2) : tensor1.mm(tensor2);
  } else if (dim_tensor1 >= 3 && (dim_tensor2 == 1 || dim_tensor2 == 2)) {
    // optimization: use mm instead of bmm by folding tensor1's batch into
    // its leading matrix dimension.

    Tensor t2 = dim_tensor2 == 1 ? tensor2.unsqueeze(-1) : tensor2;
    auto size1 = tensor1.sizes();
    auto size2 = t2.sizes();
    std::vector<int64_t> output_size;
    output_size.insert(output_size.end(), size1.begin(), size1.end() - 1);
    if (dim_tensor2 > 1) {
      output_size.push_back(size2[dim_tensor2 - 1]);
    }

    // fold the batch into the first dimension
    Tensor t1 = tensor1.contiguous().view({-1, size1[size1.size() - 1]});
    Tensor output = has_out ? at::_unsafe_view(at::mm_out(out, t1, t2), output_size)
                            : at::_unsafe_view(t1.mm(t2), output_size);
    return has_out ? out.set_(output) : output;
  } else if ((dim_tensor1 == 1 || dim_tensor1 == 2) && dim_tensor2 >= 3) {
    // optimization: transpose the inner dimensions of the arguments, call
    // matmul on the swapped arguments, then transpose the inner dimensions
    // of the result.
    const int64_t n = dim_tensor1 == 2 ? tensor1.size(-2) : 1;
    const int64_t m = tensor1.size(-1);
    const int64_t p = tensor2.size(-1);

    const Tensor t2_T = tensor2.transpose(-1, -2);
    const Tensor t1_T = dim_tensor1 == 2 ? tensor1.t() : tensor1.reshape({n, m}).t();
    const Tensor res_T = matmul(out_opt, t2_T, t1_T);

    if (dim_tensor1 == 2) {
      Tensor res = res_T.transpose(-1, -2).contiguous();
      return has_out ? out.set_(res) : res;
    }
    else {
      std::vector<int64_t> shape = tensor2.sizes().slice(0, dim_tensor2 - 2).vec();
      shape.push_back(p);

      Tensor res = res_T.reshape(shape).contiguous();
      return has_out ? out.set_(res) : res;
    }
  } else if ((dim_tensor1 >= 1 && dim_tensor2 >= 1) && (dim_tensor1 >= 3 || dim_tensor2 >= 3)) {
    // We are multiplying b1 x n x m1 by x2 x m2 x p (where b1 can be a list);
    // we track m1 vs m2 separately even though they must match for nicer error messages
    int64_t n = dim_tensor1 > 1 ? tensor1.size(-2) : 1;
    int64_t m1 = tensor1.size(-1);
    IntArrayRef batch_tensor1(tensor1.sizes().data(), std::max<int64_t>(dim_tensor1 - 2, 0));
    int64_t m2 = dim_tensor2 > 1 ? tensor2.size(-2) : 1;
    int64_t p = tensor2.size(-1);
    IntArrayRef batch_tensor2(tensor2.sizes().data(), std::max<int64_t>(dim_tensor2 - 2, 0));

    // expand the batch portion (i.e. cut off matrix dimensions and expand rest)
    std::vector<int64_t> expand_batch_portion = infer_size(batch_tensor1, batch_tensor2);

    std::vector<int64_t> tensor1_expand_size(expand_batch_portion);
    tensor1_expand_size.insert(tensor1_expand_size.end(), {n, m1});

    std::vector<int64_t> tensor2_expand_size(expand_batch_portion);
    tensor2_expand_size.insert(tensor2_expand_size.end(), {m2, p});

    const int64_t expand_batch_product =
        c10::multiply_integers(expand_batch_portion);

    std::vector<int64_t> tensor1_bmm_view({expand_batch_product});
    tensor1_bmm_view.insert(tensor1_bmm_view.end(), {n, m1});

    std::vector<int64_t> tensor2_bmm_view({expand_batch_product});
    tensor2_bmm_view.insert(tensor2_bmm_view.end(), {m2, p});

    // flatten expanded batches
    Tensor tensor1_expanded = tensor1.expand(tensor1_expand_size).reshape(tensor1_bmm_view);
    Tensor tensor2_expanded = tensor2.expand(tensor2_expand_size).reshape(tensor2_bmm_view);

    // reshape batches back into result
    std::vector<int64_t> output_shape(expand_batch_portion);
    if (dim_tensor1 > 1) {
      output_shape.push_back(n);
    }
    if (dim_tensor2 > 1) {
      output_shape.push_back(p);
    }

    Tensor output = has_out ? at::_unsafe_view(at::bmm_out(out, tensor1_expanded, tensor2_expanded), output_shape)
                            : at::_unsafe_view(tensor1_expanded.bmm(tensor2_expanded), output_shape);

    return has_out ? out.set_(output) : output;
  }

 AT_ERROR("both arguments to matmul need to be at least 1D, but they are ",
          dim_tensor1, "D and ", dim_tensor2, "D");
}

Tensor matmul(const Tensor & tensor1, const Tensor & tensor2) {
  auto maybe_outnames = namedinference::compute_matmul_outnames(tensor1, tensor2);
  auto result = at::native::matmul(c10::nullopt, tensor1, tensor2);
  namedinference::propagate_names_if_nonempty(result, maybe_outnames);
  return result;
}

Tensor& matmul_out(const Tensor & tensor1, const Tensor & tensor2, Tensor &result) {
  auto maybe_outnames = namedinference::compute_matmul_outnames(tensor1, tensor2);
  at::native::matmul(c10::optional<Tensor>(result), tensor1, tensor2);
  namedinference::propagate_names_if_nonempty(result, maybe_outnames);
  return result;
}

// helper methods for matrix_exp
namespace {

template <typename scalar_t, int ROW, int COL>
using array2d = std::array<std::array<scalar_t, COL>, ROW>;

// we consider 6 Taylor expansions of degree
// 1, 2, 4, 8, 12, 18
constexpr int total_n_degs = 6;

Tensor operator_1_norm(const Tensor& tensor) {
  return std::get<0>(tensor.abs().sum(-2).max(-1));
}

// Allocates a buffers of uninitialized or zero values
// of shape [n_copies, a.size()]
Tensor _allocate_buffer(const Tensor& a, int n_copies, bool is_zero = false) {
  auto res = at::empty(
    {n_copies, a.size(0), a.size(1), a.size(2)},
    a.options().memory_format(at::MemoryFormat::Contiguous)
  );

  if (is_zero) {
    res.zero_();
  }

  return res;
}

// Makes `buffer` to store `num_matrices` number of matrices needed for
// compute the matrix exponentials of different orders, i.e.
// first `num_matrices` matrices from the list l := {I, A, A^2, A^3, A^6}
// in a contiguous block of memory such that
// buffer[0, ...] = l[0], // I
// buffer[1, ...] = l[1], // A
// ...
// buffer[num_matrices - 1, ...] = l[num_matries - 1]
void _fill_matrix_powers(Tensor& buffer, const Tensor& a, int num_matrices) {
  auto a_sizes_minus_last = a.sizes().vec();
  a_sizes_minus_last.pop_back();
  // fill I
  buffer.select(0, 0).copy_(
    at::diag_embed(
      at::ones({1}, buffer.options())
        .expand(a_sizes_minus_last)
    )
  );

  // fill a
  buffer.select(0, 1).copy_(a);

  // fill a^2
  if (2 <= num_matrices - 1) {
    at::native::matmul(
      buffer.select(0, 2), // out for a^2
      buffer.select(0, 1),
      buffer.select(0, 1)
    );
  }

  // fill a^3
  if (3 <= num_matrices - 1) {
    at::native::matmul(
      buffer.select(0, 3), // out for a^3
      buffer.select(0, 1),
      buffer.select(0, 2)
    );
  }

  // fill a^6
  if (4 <= num_matrices - 1) {
    at::native::matmul(
      buffer.select(0, 4),
      buffer.select(0, 3),
      buffer.select(0, 3)
    );
  }
}

inline Tensor _move_memory_if_cuda_input(
  const Tensor& mem,
  const Tensor& in
) {
  return (in.device().type() == at::kCUDA)
    ? mem.to(at::device_of(in).value())
    : mem;
}

// convert a 1D blob to a 2D Tensor of size [1, blob.size()]
// such that blob.device() == in.device())
// designed to be used with _compute_linear_combination
template <typename scalar_t>
inline Tensor _blob_to_Tensor(
  std::initializer_list<scalar_t> blob,
  const Tensor& in
) {
  // we convert to void* expecitly because begin() returns
  // a pointer to a constant.
  // Blob is assumed to be a 1D array, that is why
  // we also insert a fake dimension so that the result could directly
  // be used in _compute_linear_combination
  auto tensor = at::from_blob((void*)blob.begin(), blob.size(),
    c10::toValueType(in.scalar_type())).unsqueeze(0);
  return _move_memory_if_cuda_input(tensor, in);
}

// I + A
Tensor compute_T1(const Tensor& A) {
  // 2 for {I, A}
  auto As = _allocate_buffer(A, 2);
  _fill_matrix_powers(As, A, 2);
  return As.sum(0);
}

// I + A + A^2 / 2
Tensor compute_T2(const Tensor& A) {
  auto As = _allocate_buffer(A, 3);
  // 3 for {I, A, A^2}
  _fill_matrix_powers(As, A, 3);
  As.select(0, 2).div_(2.0);
  return As.sum(0);
}

// I + A + A^2 * (I / 2 + A / 6 + A^2 / 24)
template <typename scalar_t>
Tensor compute_T4(const Tensor& A) {
  auto As = _allocate_buffer(A, 4);
  // 3 for {I, A, A^2}
  _fill_matrix_powers(As, A, 3);

  at::native::matmul(
    // output for A^2 * (I / 2 + A / 6 + A^2 / 24)
    As.select(0, 3),
    // contains A^2
    As.select(0, 2),
    // computes (I / 2 + A / 6 + A^2 / 24)
    at::native::_compute_linear_combination(
      As.narrow(0, 0, 3),
      _blob_to_Tensor<scalar_t>({1 / 2.0, 1 / 6.0, 1 / 24.0}, A)
    )
  );

  // I + A + A^2 * (I / 2 + A / 6 + A^2 / 24)
  return at::native::_compute_linear_combination(
    As, _blob_to_Tensor<scalar_t>({1.0, 1.0, 0.0, 1.0}, A)
  );
}

template <typename scalar_t>
Tensor compute_T8(const Tensor& A) {
  constexpr scalar_t sqrt_177 = 0.1330413469565007072504e+2;
  constexpr scalar_t x3 = 2. / 3.;
  constexpr scalar_t x1 = x3 * ((1. + sqrt_177) / 88.);
  constexpr scalar_t x2 = x3 * ((1. + sqrt_177) / 352.);
  constexpr scalar_t x4 = (-271. + 29. * sqrt_177) / (315. * x3);
  constexpr scalar_t x5 = (-11. + 11. * sqrt_177) / (1260. * x3);
  constexpr scalar_t x6 = (-99. + 11. * sqrt_177) / (5040. * x3);
  constexpr scalar_t x7 = (89. - sqrt_177) / (5040. * x3);
  constexpr scalar_t y2 = (857. - 58. * sqrt_177) / 630.;

  auto As = _allocate_buffer(A, 5);
  // 3 for {I, A, A^2}
  _fill_matrix_powers(As, A, 3);

  // A4 =  A2 * (x1 * A + x2 * A2)
  at::native::matmul(
    // output for A4
    As.select(0, 3),
    // As.select(0, 2) = A^2
    As.select(0, 2),
    at::native::_compute_linear_combination(
      // extract {A, A^2} from As
      As.narrow(0, 1, 2),
      _blob_to_Tensor<scalar_t>({x1, x2}, A)
    )
  );

  // A8 = (x3 * A2 + A4) * (x4 * I + x5 * A + x6 * A2 + x7 * A4)
  at::native::matmul(
    // output for A8
    As.select(0, 4),
    // x3 * A2 + A4
    at::native::_compute_linear_combination(
      As.narrow(0, 2, 2),
      _blob_to_Tensor<scalar_t>({x3, 1.0}, A)
    ),
    at::native::_compute_linear_combination(
      As.narrow(0, 0, 4),
      _blob_to_Tensor<scalar_t>({x4, x5, x6, x7}, A)
    )
  );

  // return I + A + y2 * A2 + A8;
  return at::native::_compute_linear_combination(
    As,
    _blob_to_Tensor<scalar_t>({1.0, 1.0, y2, 0.0, 1.0}, A)
  );
}

template <typename scalar_t>
Tensor compute_T12(const Tensor& A) {
  constexpr int num_prods = 4;
  array2d<scalar_t, num_prods, num_prods> b = {{
    {
      9.0198e-16,
      0.46932117595418237389,
      -0.20099424927047284052,
      -0.04623946134063071740
    },
    {
      5.31597895759871264183,
      1.19926790417132231573,
      0.01179296240992997031,
      0.01108844528519167989
    },
    {
      0.18188869982170434744,
      0.05502798439925399070,
      0.09351590770535414968,
      0.00610700528898058230
    },
    {
      -2.0861320e-13,
      -0.13181061013830184015,
      -0.02027855540589259079,
      -0.00675951846863086359
    }
  }};

  // gather coefficients `b` from above into a tensor,
  // and move them to device `device_of(A)`
  auto bs = at::from_blob(
    reinterpret_cast<void*>(&b),
    {num_prods, num_prods},
    {num_prods, 1},
    c10::toValueType(A.scalar_type())
  );
  bs = _move_memory_if_cuda_input(bs, A);

  auto As = _allocate_buffer(A, num_prods);
  _fill_matrix_powers(As, A, num_prods);

  auto Bs = at::native::_compute_linear_combination(As, bs);

  // compute A6
  Bs.select(0, 2).add_(at::native::matmul(
    // tmp buffer for this matrix product
    As.select(0, 0),
    Bs.select(0, 3),
    Bs.select(0, 3)
  ));

  return Bs.select(0,0).add_(at::native::matmul(
    // tmp buffer for this matrix product
    As.select(0, 0),
    Bs.select(0, 1).add_(Bs.select(0, 2)),
    Bs.select(0, 2)
  ));
}

template <typename scalar_t>
Tensor compute_T18(const Tensor& A) {
  constexpr int num_prods = 5;
  array2d<scalar_t, num_prods, num_prods> b = {{
    {
      0.,
      -1.00365581030144618291e-01,
      -8.02924648241156932449e-03,
      -8.92138498045729985177e-04,
      0.
    },
    {
      0.,
      3.97849749499645077844e-01,
      1.36783778460411720168e+00,
      4.98289622525382669416e-01,
      -6.37898194594723280150e-04
    },
    {
      -1.09676396052962061844e+01,
      1.68015813878906206114e+00,
      5.71779846478865511061e-02,
      -6.98210122488052056106e-03,
      3.34975017086070470649e-05
    },
    {
      -9.04316832390810593223e-02,
      -6.76404519071381882256e-02,
      6.75961301770459654925e-02,
      2.95552570429315521194e-02,
      -1.39180257516060693404e-05
    },
    {
      0.,
      0.,
      -9.23364619367118555360e-02,
      -1.69364939002081722752e-02,
      -1.40086798182036094347e-05
    }
  }};

  // gather coefficients `b` from above into a tensor,
  // and move them to device `device_of(A)`
  auto bs = at::from_blob(
    reinterpret_cast<void*>(&b),
    {num_prods, num_prods},
    {num_prods, 1},
    c10::toValueType(A.scalar_type())
  );
  bs = _move_memory_if_cuda_input(bs, A);

  auto As = _allocate_buffer(A, num_prods);
  _fill_matrix_powers(As, A, num_prods);

  auto Bs = at::native::_compute_linear_combination(As, bs);

  // compute A9
  Bs.select(0, 3).add_(at::native::matmul(
    // tmp buffer for this matrix product
    As.select(0, 0),
    Bs.select(0, 0),
    Bs.select(0, 4))
  );

  return Bs.select(0, 1).add_(at::native::matmul(
    // tmp buffer for this matrix product
    As.select(0, 0),
    Bs.select(0, 2).add_(Bs.select(0, 3)),
    Bs.select(0, 3)
  ));
}

template <typename scalar_t>
void compute_T18_scale_square(
  Tensor& mexp_out,
  const Tensor& a,
  const Tensor& norm,
  scalar_t theta
) {
  // Scale
  const auto s = at::max(
    at::zeros_like(norm),
    at::ceil(at::log2(norm / theta))
  ).unsqueeze(-1).unsqueeze(-1).to(at::kLong);
  const auto pow2s = at::pow(2, s);
  const auto a_scaled = a / pow2s;

  // Square
  auto mexp_scaled = at::native::compute_T18<scalar_t>(a_scaled);
  auto s_cpu = (s.device().type() == at::kCPU)
    ? s : s.to(at::kCPU);
  for (int64_t i = 0; i < mexp_scaled.size(0); ++i) {
    auto s_val = s_cpu.select(0, i).template item<int64_t>();
    auto mexp = mexp_scaled.select(0, i);
    for (int64_t p = 0; p < s_val; ++p) {
      mexp = at::matmul(mexp, mexp);
    }
    mexp_out.select(0, i).copy_(mexp);
  }
}

template <typename scalar_t>
Tensor mexp_impl(
  const Tensor& a,
  std::array<scalar_t, total_n_degs> thetas,
  bool compute_highest_degree_approx = false
) {
  auto res = at::empty_like(a);
  const auto norm = operator_1_norm(a);
  // `norm_cpu` is used to decide which Tensors require which approximation
  // based on their norm. This decision takes place on CPU.
  // It requires moving data back and forth between devices when `a` is on CUDA,
  // but at the cost of only one sigle CPU-CUDA synchronization (instead of 6),
  // and better performance overall (benchmarked).
  const auto norm_cpu = (a.device().type() == at::kCUDA)
    ? norm.to(at::kCPU) : norm;

  if (!compute_highest_degree_approx) {
    constexpr std::array<
      Tensor(*)(const Tensor&),
      total_n_degs - 1>
    compute_Ts = {
      compute_T1, compute_T2, compute_T4<scalar_t>,
      compute_T8<scalar_t>, compute_T12<scalar_t>
    };

    for (int i = 0; i < total_n_degs - 1; ++i) {
      auto norm_lower_bound = (i == 0) ? static_cast<scalar_t>(-1) : thetas[i - 1];
      auto norm_upper_bound = thetas[i];
      // nonzero returns a 2D tensor, hence squeeze(-1) to make it 1D
      auto idx_curr_norm_interval = (
        (norm_lower_bound < norm_cpu) * (norm_cpu <= norm_upper_bound)
      ).nonzero().squeeze(-1);

      if (idx_curr_norm_interval.numel()) {
        auto idx_to_device = _move_memory_if_cuda_input(
          idx_curr_norm_interval, a
        );
        auto sub_a = at::index_select(a, 0, idx_to_device);
        res.index_put_({idx_to_device}, compute_Ts[i](sub_a));
      }
    }

    // nonzero returns a 2D tensor, hence squeeze(-1) to make it 1D
    auto idx_large_norm = (norm_cpu >= thetas[total_n_degs - 2])
      .nonzero().squeeze(-1);

    if (idx_large_norm.numel()) {
      auto idx_to_device = _move_memory_if_cuda_input(
        idx_large_norm, a
      );
      auto a_large_norm = at::index_select(a, 0, idx_to_device);
      auto large_norm_subset = at::index_select(norm, 0, idx_to_device);
      auto mexp_out = at::empty_like(a_large_norm);

      compute_T18_scale_square(
        mexp_out,
        a_large_norm,
        large_norm_subset,
        thetas[total_n_degs - 1]
      );
      res.index_put_({idx_large_norm}, mexp_out);
    }

    return res;
  }

  compute_T18_scale_square(
    res, a, norm,
    thetas[total_n_degs - 1]
  );

  return res;
}

// matrix exponential
Tensor mexp(const Tensor& a, bool compute_highest_degree_approx = false) {
  // squash batch dimensions to one dimension for simplicity
  const auto a_3d = a.view({-1, a.size(-2), a.size(-1)});

  if (a.scalar_type() == at::ScalarType::Float
      || a.scalar_type() == at::ScalarType::ComplexFloat) {
    constexpr std::array<float, total_n_degs> thetas_float = {
      1.192092800768788e-07, // deg 1
      5.978858893805233e-04, // deg 2
      5.116619363445086e-02, // deg 4
      5.800524627688768e-01, // deg 8
      1.461661507209034e+00, // deg 12
      3.010066362817634e+00  // deg 18
    };

    return mexp_impl<float>(a_3d, thetas_float, compute_highest_degree_approx)
      .view(a.sizes());
  }
  else { // if Double or ComplexDouble
    constexpr std::array<double, total_n_degs> thetas_double = {
      2.220446049250313e-16, // deg 1
      2.580956802971767e-08, // deg 2
      3.397168839976962e-04, // deg 4
      4.991228871115323e-02, // deg 8
      2.996158913811580e-01, // deg 12
      1.090863719290036e+00  // deg 18
    };

    return mexp_impl<double>(a_3d, thetas_double, compute_highest_degree_approx)
      .view(a.sizes());
  }
}

// Based on:
//
// Mathias, Roy.
// A Chain Rule for Matrix Functions and Applications.
// SIAM J. Matrix Anal. Appl. 17 (1996): 610-620.
//
template <typename func_t>
Tensor backward_analytic_function_of_a_matrix(
    const Tensor& self, const Tensor& grad,
    const func_t& function_of_a_matrix
  ) {
  auto self_transposed = self.transpose(-2, -1).conj();
  auto self_transposed_sizes = self_transposed.sizes().vec();
  self_transposed_sizes[self.dim() - 2] <<= 1;
  self_transposed_sizes[self.dim() - 1] <<= 1;

  auto n = self_transposed.size(-1);
  auto meta_grad = at::zeros(self_transposed_sizes, grad.options());
  meta_grad.narrow(-2, 0, n).narrow(-1, 0, n).copy_(self_transposed);
  meta_grad.narrow(-2, n, n).narrow(-1, n, n).copy_(self_transposed);
  meta_grad.narrow(-2, 0, n).narrow(-1, n, n).copy_(grad);

  auto grad_input = function_of_a_matrix(meta_grad)
    .narrow(-2, 0, n).narrow(-1, n, n);
  return grad_input;
}

};

// Computes the matrix exponential for a given batch of squared matrices.
// The implementaion is based on:
//
// Bader, P.; Blanes, S.; Casas, F.
// Computing the Matrix Exponential with an Optimized Taylor Polynomial Approximation.
// Mathematics 2019, 7, 1174.
//
Tensor matrix_exp(const Tensor& a) {
  TORCH_CHECK(a.dim() >= 2
          && (at::isFloatingType(a.scalar_type())
           || at::isComplexType(a.scalar_type())),
              "matrix_exp(", a.scalar_type(), "{", a.sizes(), "}): expected a tensor "
              "of floating or complex types with dim at least 2");
  TORCH_CHECK(a.size(-1) == a.size(-2),
              "matrix_exp(", a.scalar_type(), "{", a.sizes(), "}): expected a tensor "
              "of squared matrices");

  NoTF32Guard disable_tf32;

  if (a.size(-1) == 1) {
    return a.exp();
  }

  return mexp(a);
}

Tensor matrix_exp_backward(const Tensor& self, const Tensor& grad) {
  NoTF32Guard disable_tf32;
  return backward_analytic_function_of_a_matrix(
    self, grad,
    [](const Tensor& a) {
      return a.matrix_exp();
    }
  );
}

Tensor frobenius_norm(const Tensor& self) {
  return at::norm(self);
}

Tensor frobenius_norm(const Tensor& self, IntArrayRef dim, bool keepdim) {
  // NOTE: As frobenius_norm_out is currently implemented, it will always produce a
  //    strided tensor result, even if the input is sparse.
  auto options = self.options().layout(c10::Layout::Strided).dtype(toValueType(self.scalar_type()));
  Tensor result = at::empty({0}, options);
  return at::native::frobenius_norm_out(self, dim, keepdim, result);
}

Tensor &frobenius_norm_out(const Tensor& self,
    IntArrayRef dim,
    bool keepdim,
    Tensor& result) {
  TORCH_CHECK(
      dim.size() <= 2,
      "Expected at most 2 dimensions, but got ",
      dim.size(),
      " dimensions instead.");
  Tensor result_;
  if (dim.size() == 1 || dim.size() == 0) {
    result_ = at::norm(self, 2, dim, keepdim);
  } else {
    auto dim_ = dim.vec();
    maybe_wrap_dims(dim_, self.dim());
    TORCH_CHECK(dim_[0] != dim_[1], "Expected dims to be different, got ", dim, " instead");
    if (self.is_complex()){
      result_ = at::sqrt(at::sum(at::real(self.conj() * self), dim_, keepdim));
    } else {
      result_ = at::sqrt(at::sum((self * self), dim_, keepdim));
    }
  }
  // NOTE: It would be better to avoid resize and copy by using norm_out and sqrt_out above.
  //    However, norm_out and sqrt_out do not support automatic differentiation.
  //    More details here: https://github.com/pytorch/pytorch/pull/44095#discussion_r486673947
  resize_output(result, result_.sizes());
  result.copy_(result_);
  return result;
}

Tensor nuclear_norm(const Tensor& self, bool keepdim) {
  TORCH_CHECK(
      self.dim() == 2,
      "Expected a tensor with 2 dimensions, but got a tensor with ",
      self.dim(), " dimension", self.dim()==1 ? "" : "s", " instead.");
  return at::native::nuclear_norm(self, IntArrayRef({0, 1}), keepdim);
}

Tensor &nuclear_norm_out(const Tensor& self, bool keepdim, Tensor& result) {
  TORCH_CHECK(
      self.dim() == 2,
      "Expected a tensor with 2 dimensions, but got a tensor with ",
      self.dim(), " dimension", self.dim()==1 ? "" : "s", " instead.");
  return at::native::nuclear_norm_out(self, IntArrayRef({0, 1}), keepdim, result);
}

Tensor nuclear_norm(const Tensor& self, IntArrayRef dim, bool keepdim) {
  Tensor result = at::empty({0}, self.options().dtype(toValueType(self.scalar_type())));
  return at::native::nuclear_norm_out(self, dim, keepdim, result);
}

Tensor& nuclear_norm_out(const Tensor& self, IntArrayRef dim, bool keepdim, Tensor& result) {
  TORCH_CHECK(dim.size() == 2, "nuclear norm requires a 'dim' argument of size 2");
  auto dim_ = dim.vec();
  maybe_wrap_dims(dim_, self.dim());

  auto permutation = create_dim_backshift_permutation(dim_[0], dim_[1], self.dim());
  Tensor p = self.permute(permutation);
  // NOTE: U and V are computed only if gradmode is enabled, since the backward for nuclear
  //       norm uses svd_backward, which requires them.
  Tensor result_ = at::sum(std::get<1>(at::svd(p, /*some=*/true,
                  /*compute_uv=*/at::GradMode::is_enabled() && self.requires_grad())), -1, keepdim);
  if (keepdim) {
    result_.unsqueeze_(-1);
    auto permutation_reverse = create_reverse_permutation(permutation);
    result_ = result_.permute(permutation_reverse);
  }
  resize_output(result, result_.sizes());
  result.copy_(result_);
  return result;
}

// Creates a vector of length ndim with values equal to its indices
// (e.g. [0, 1, 2, ..., ndim-1])
static std::vector<int64_t> make_dim_list(int64_t ndim) {
  std::vector<int64_t> dim_list(ndim);
  for (int64_t ind = 0; ind < ndim; ind++) {
    dim_list[ind] = ind;
  }
  return dim_list;
}

// Checks for valid arguments to linalg_norm when type(ord) == str
static void check_str_ord_valid(const std::string& str_ord, optional<IntArrayRef> opt_dim, int64_t ndim) {
  TORCH_CHECK((str_ord == "nuc") || (str_ord == "fro"), "Invalid norm order: ", str_ord);
  bool dims_valid = (ndim == 2 && !opt_dim.has_value()) || (opt_dim.has_value() && opt_dim.value().size() == 2);
  TORCH_CHECK(dims_valid, "order \"", str_ord,
    "\" can only be used if either len(dim) == 2 or (self.dim() == 2 and dim is None)");
}

// Performs vector norm for ord = +/-infinity, and the second dimension reduction
// for matrix norms.
static Tensor _norm_min_max(Tensor& self, double ord, int64_t dim, bool keepdim) {
  Tensor result;
  if (self.numel() == 0 && self.sizes()[dim] > 0) {
    // This special case is needed in matrix norm for tensors with 3 or more dims,
    // or in vector norm for order inf and -inf for tesnsors with 2 or more dims.
    // When the sizes of the dims to be reduced are greater than 0 but another dim
    // in the tensor is size 0 (thus numel == 0), we must either flatten or resize
    // the second reduction dim to 1, to avoid calling min/max, which would throw
    // an error.
    if (self.sizes()[dim] != 1) {
      auto new_sizes = self.sizes().vec();
      new_sizes[dim] = 1;
      self.resize_(new_sizes);
    }
    result = keepdim ? self : self.flatten(dim);
  } else {
    if (ord > 0) {
      result = std::get<0>(self.max(dim, keepdim));
    } else {
      result = std::get<0>(self.min(dim, keepdim));
    }
  }
  return result;
}

// Performs matrix norm
static Tensor& _linalg_norm_matrix_out(Tensor& result, const Tensor &self, const optional<Scalar>& opt_ord,
                               IntArrayRef dim, bool keepdim, optional<ScalarType> opt_dtype) {
  Tensor result_;
  auto ord = opt_ord.value_or(2.0).toDouble();
  TORCH_CHECK(self.layout() == Layout::Strided,
              "matrix norm only supports strided layout, got: ", self.layout());

  TORCH_CHECK(dim.size() == 2, "_linalg_norm_matrix: 'dim' must either specify 2 dimensions. ",
    "Got 'dim' specifying ", dim.size(), " dims");
  auto dim_ = dim.vec();
  maybe_wrap_dims(dim_, self.dim());
  TORCH_CHECK(dim_[0] != dim_[1],
    "Expected dims to be different, got (", dim[0], ", ", dim[1], ") instead");

  ScalarType scalarType = opt_dtype.has_value() ? opt_dtype.value() : self.scalar_type();
  TORCH_CHECK(
      at::isFloatingType(scalarType) || at::isComplexType(scalarType),
      "Can only calculate the mean of floating and complex types. Got ",
      toString(scalarType), " instead.");

  Tensor self_;
  if (opt_dtype.has_value()) {
    self_ = self.to(scalarType);
  } else {
    self_ = self;
  }

  if (std::abs(ord) == 2) {
    // Need to shift the reduction dims to the back, because at::svd will only operate on
    // the last 2 dimensions
    auto permutation = create_dim_backshift_permutation(dim_[0], dim_[1], self.dim());
    auto permutation_reverse = create_reverse_permutation(permutation);

    result_ = std::get<1>(self_.permute(permutation).svd()).abs();
    result_ = _norm_min_max(result_, ord, result_.dim() - 1, keepdim);

    if (keepdim) {
      result_.unsqueeze_(-1);
      result_ = result_.permute(permutation_reverse);
    }
  } else {
    // abs(p) == infinity and abs(p) == 1 will perform identical reductions, except
    // that the order of the two dims is swapped. So we can swap the dims if
    // abs(p) == infinity to simplify the rest of the operation's logic.
    if (std::abs(ord) == INFINITY) {
      std::swap(dim_[0], dim_[1]);
    }
    // If the dim of the second reduction is greater than that of the first reduction
    // and we are not keeping the dims, then the fact that the output of the first
    // reduction will have one fewer dimension means that the second reduction dim
    // will be off by one, so we need to correct that.
    if ((dim_[1] > dim_[0]) && !keepdim) {
      dim_[1]--;
    }
    if (std::abs(ord) == 1 || std::abs(ord) == INFINITY) {
      result_ = self_.abs().sum(dim_[0], keepdim);
      result_ = _norm_min_max(result_, ord, dim_[1], keepdim);
    } else {
      TORCH_CHECK(false, "Order ", ord, " not supported for matrix norm");
    }
  }
  resize_output(result, result_.sizes());
  result.copy_(result_);
  return result;
}

static Tensor& linalg_norm_out_impl(Tensor& result, const Tensor& self, const optional<Scalar>& opt_num_ord, optional<std::string> opt_str_ord, optional<IntArrayRef> opt_dim, bool keepdim, optional<ScalarType> opt_dtype) {
  // Callers must give the ord argument as either a number, a string, or neither.
  // Since the user-facing API has no direct control over how this function is called, this is an internal assert.
  TORCH_INTERNAL_ASSERT(!(opt_num_ord.has_value() && opt_str_ord.has_value()));
  if (opt_dtype.has_value()) {
    auto dtype = opt_dtype.value();
    TORCH_CHECK(dtype == result.scalar_type(), "provided dtype must match dtype of result, but got",
      "dtype = ", dtype, ", out.dtype = ", result.scalar_type());
  }
  int64_t ndim = self.dim();
  if (opt_str_ord.has_value()) {
    // 'ord' is string
    auto str_ord = opt_str_ord.value();
    check_str_ord_valid(str_ord, opt_dim, ndim);
    Tensor self_ = opt_dtype.has_value() ? self.to(opt_dtype.value()) : self;
    if (str_ord == "fro") {
      at::frobenius_norm_out(result, self_, opt_dim.value_or(IntArrayRef({0, 1})), keepdim);
    } else if (str_ord == "nuc") {
      if (opt_dim.has_value()) {
        at::nuclear_norm_out(result, self_, opt_dim.value(), keepdim);
      } else {
        at::nuclear_norm_out(result, self_, keepdim);
      }
    }
  } else {
    // 'ord' is int or None
    std::vector<int64_t> dim_ = opt_dim.has_value() ? opt_dim.value().vec() : make_dim_list(ndim);
    if (!opt_num_ord.has_value() || dim_.size() == 1) {
      Tensor result_ = at::linalg_vector_norm(self, opt_num_ord, opt_dim, keepdim, opt_dtype);
      // TODO: Resize and copy should be avoided with
      //       https://github.com/pytorch/pytorch/issues/52712
      resize_output(result, result_.sizes());
      result.copy_(result_);
    } else if (dim_.size() == 2) {
      _linalg_norm_matrix_out(result, self, opt_num_ord.value(), dim_, keepdim, opt_dtype);
    } else {
      TORCH_CHECK(false, "'dim' must specify 1 or 2 dimensions when order is numerical and input is "
        "not 1-D or 2-D");
    }
  }
  return result;
}

static Tensor& linalg_vector_norm_impl(const Tensor& self, const optional<Scalar>& opt_ord, optional<IntArrayRef> opt_dim, bool keepdim, optional<ScalarType> opt_dtype, Tensor& result) {
  // Casting a large integer to a double will introduce some error, but for
  // practical purposes, it won't matter since a large order will usually
  // give an infinite result
  auto ord = opt_ord.value_or(2).toDouble();

  TORCH_CHECK(self.device().type() == DeviceType::CPU || self.device().type() == DeviceType::CUDA,
              "linalg.vector_norm only supports CPU and CUDA device types, but got: ",
              self.device().type());
  TORCH_CHECK(self.layout() == Layout::Strided,
              "linalg.vector_norm only supports strided layout, but got: ", self.layout());

  if (opt_dtype.has_value() && isComplexType(self.scalar_type())) {
    TORCH_CHECK(isComplexType(opt_dtype.value()),
      "linalg.vector_norm expected complex 'dtype', since input is complex, ",
      "but got ", opt_dtype.value());
  }

  ScalarType in_dtype = opt_dtype.value_or(self.scalar_type());
  TORCH_CHECK(
      at::isFloatingType(in_dtype) || at::isComplexType(in_dtype),
      "linalg.vector_norm only supports floating point and complex dtypes, but got: ",
      toString(in_dtype));

  IntArrayRef dim = opt_dim.value_or(IntArrayRef{});

  if (self.numel() == 0) {
    // TODO: The question about how to handle negative orders when the input
    // is empty has not been settled yet. For now, we raise an error. Issue:
    // https://github.com/pytorch/pytorch/issues/52783
    TORCH_CHECK(ord >= 0,
      "linalg.vector_norm of negative order cannot be performed on an empty tensor");

    // For NumPy compatibility, we can only perform order infinity reduction
    // (max/min) on a tensor with zero elements if the dimensions to reduce are
    // nonzero. Otherwise, throw an error.
    if (ord == INFINITY) {
      bool has_identity = true;

      if (dim.size() == 0) {
        has_identity = false;
      } else {
        for (int64_t dim_num : dim) {
          if (self.size(dim_num) == 0) {
            has_identity = false;
            break;
          }
        }
      }
      TORCH_CHECK(has_identity,
        "linalg.vector_norm cannot compute the infinity norm on an empty ",
        "dimension because the operation does not have an identity");
    }
  }
  Tensor self_;
  if (self.device().type() == c10::kCPU && isComplexType(self.scalar_type()) && std::abs(ord) == INFINITY) {
    // TODO: This at::abs() call is used so that the at::abs() call in the
    // backward function produces an identical result for complex inputs.
    // However, it would be ideal if we could incorporate this into
    // linalg_vector_norm_stub. See issue:
    // https://github.com/pytorch/pytorch/issues/52648
    self_ = self.to(in_dtype).abs();
    in_dtype = toValueType(in_dtype);
  } else {
    self_ = self;
  }
  ScalarType out_dtype = opt_dtype.value_or(toValueType(self.scalar_type()));
  TORCH_CHECK(!result.defined() || out_dtype == result.scalar_type(),
    "linalg.vector_norm expected out tensor dtype ", out_dtype,
    " but got: ", result.scalar_type());
  auto iter = make_reduction("vector_norm", result, self_, dim, keepdim, in_dtype, out_dtype);
  linalg_vector_norm_stub(iter.device_type(), iter, ord);
  return result;
}

Tensor linalg_vector_norm(const Tensor& self, const optional<Scalar>& opt_ord, optional<IntArrayRef> opt_dim, bool keepdim, optional<ScalarType> opt_dtype) {
  ScalarType out_dtype = opt_dtype.value_or(toValueType(self.scalar_type()));
  Tensor result = create_reduction_result(self, opt_dim.value_or(IntArrayRef{}), keepdim, out_dtype);
  return at::native::linalg_vector_norm_impl(self, opt_ord, opt_dim, keepdim, opt_dtype, result);
}

Tensor& linalg_vector_norm_out(const Tensor& self, const optional<Scalar>& opt_ord, optional<IntArrayRef> opt_dim, bool keepdim, optional<ScalarType> opt_dtype, Tensor& result) {
  return at::native::linalg_vector_norm_impl(self, opt_ord, opt_dim, keepdim, opt_dtype, result);
}

// Numerical or None norms
Tensor linalg_norm(const Tensor& self, const optional<Scalar>& opt_ord, optional<IntArrayRef> opt_dim, bool keepdim, optional<ScalarType> opt_dtype) {
  auto options = TensorOptions().dtype(opt_dtype.has_value() ? opt_dtype.value() : toValueType(self.scalar_type())).device(self.device());
  Tensor result = at::empty({0}, options);
  return at::native::linalg_norm_out(
      self, opt_ord, opt_dim, keepdim, opt_dtype, result);
}

// Frobenius and nuclear norms
Tensor linalg_norm(const Tensor& self, std::string ord, optional<IntArrayRef> opt_dim, bool keepdim, optional<ScalarType> opt_dtype) {
  auto options = TensorOptions().dtype(opt_dtype.has_value() ? opt_dtype.value() : toValueType(self.scalar_type())).device(self.device());
  Tensor result = at::empty({0}, options);
  return at::native::linalg_norm_out(
      self, ord, opt_dim, keepdim, opt_dtype, result);
}

// Numerical or None norms
Tensor& linalg_norm_out(const Tensor& self, const optional<Scalar>& opt_ord, optional<IntArrayRef> opt_dim, bool keepdim, optional<ScalarType> opt_dtype, Tensor& result) {
  return linalg_norm_out_impl(result, self, opt_ord, c10::nullopt, opt_dim, keepdim, opt_dtype);
}

// Frobenius and nuclear norms
Tensor& linalg_norm_out(const Tensor& self, std::string ord, optional<IntArrayRef> opt_dim, bool keepdim, optional<ScalarType> opt_dtype, Tensor& result) {
  return linalg_norm_out_impl(result, self, c10::nullopt, ord, opt_dim, keepdim, opt_dtype);
}

Tensor _linalg_cond_exception_helper(const Tensor& self) {
  // For batched input if at least one matrix in the batch is not invertible,
  // we can't get the result for all other (possibly) invertible matrices in the batch without an explicit for loop.
  // This should change when at::inverse works with silent errors
  if (self.dim() > 2) {
    TORCH_CHECK(false,
      "One or more matrices in the batch was not invertible! "
      "linalg_cond does not support yet this case.");
  }
  auto result_shape = IntArrayRef(self.sizes().cbegin(), self.sizes().cend()-2);
  TensorOptions options = self.options().dtype(toValueType(self.scalar_type()));
  Tensor result = at::full(result_shape, INFINITY, options);
  return result;
}

// This function helps to dispatch norm computations depending on 'ord' of variant type
Tensor _linalg_cond_helper(const Tensor& self, c10::variant<Scalar, std::string> ord_variant) {
  // Ignore errors if not invertible, result is INFINITY in this case
  // Currently checking for error in at::inverse causes cross-device data movement
  // For batched input if at least one matrix in the batch is not invertible,
  // then the result for all other (possibly) invertible matrices will be infinity as well
  // since there is currently no way to use at::inverse with silent errors
  Tensor self_inverse;
  try {
    self_inverse = at::inverse(self);
  } catch (const std::exception& e) {
    if (strstr(e.what(), "singular")) {
      return _linalg_cond_exception_helper(self);
    } else {
      TORCH_CHECK(false, "linalg_cond got an unexpected error:\n", e.what());
    }
  }
  std::array<int64_t, 2> dim_arr = {-2, -1};
  optional<IntArrayRef> dim = IntArrayRef(dim_arr);

  return c10::visit([&](auto&& ord) {
    Tensor norm_self = at::linalg_norm(self, ord, dim);
    Tensor norm_inverse = at::linalg_norm(self_inverse, ord, dim);
    Tensor result = norm_self * norm_inverse;
    return result;
  }, ord_variant);
}

// Return zero for each matrix in the batch
Tensor _linalg_cond_empty_matrix(const Tensor& self, c10::ScalarType dtype) {
  auto result_shape = IntArrayRef(self.sizes().cbegin(), self.sizes().cend()-2);
  TensorOptions options = self.options().dtype(toValueType(self.scalar_type()));
  return at::zeros(result_shape, options);
}

void _linalg_cond_check_ord(c10::variant<Scalar, std::string> ord_variant) {
  if (ord_variant.index() == 0) {
    Scalar* ord = c10::get_if<Scalar>(&ord_variant);
    double abs_ord = std::abs(ord->toDouble());
    TORCH_CHECK(abs_ord == 2.0 || abs_ord == 1.0 || abs_ord == INFINITY,
      "linalg_cond got an invalid norm type: ", ord->toDouble());
  } else if (ord_variant.index() == 1) {
    std::string* ord = c10::get_if<std::string>(&ord_variant);
    TORCH_CHECK(*ord == "fro" || *ord == "nuc",
      "linalg_cond got an invalid norm type: ", *ord);
  } else {
    TORCH_CHECK(false,
      "linalg_cond: something went wrong while checking the norm type");
  }
}

// Numerical or None norms
Tensor linalg_cond(const Tensor& self, const optional<Scalar>& opt_ord) {
  TORCH_CHECK(self.dim() >= 2, "linalg_cond only supports matrices or batches of matrices, but got a tensor with ",
    self.dim(), " dimensions.");

  // The default case is using 2-norm
  Scalar ord = opt_ord.has_value() ? opt_ord.value() : 2;

  c10::variant<Scalar, std::string> ord_variant = ord;
  _linalg_cond_check_ord(ord_variant);

  // NumPy doesn't define the condition number for 0x0 matrices, we return 0.0 for such input
  if (self.numel() == 0) {
    auto real_dtype = toValueType(typeMetaToScalarType(self.dtype()));
    return _linalg_cond_empty_matrix(self, real_dtype);
  }

  // If ord == None or ord == ±2
  if (std::abs(ord.toDouble()) == 2.0) {
    auto singular_values = std::get<1>(at::svd(self));
    // singular values are sorted in descending order
    auto s_max = at::narrow(singular_values, /*dim=*/-1, /*start=*/0, /*length=*/1);
    auto s_min = at::narrow(singular_values, /*dim=*/-1, /*start=*/-1, /*length=*/1);
    Tensor result;
    if (ord.toDouble() == -2.0) {
      result = s_min / s_max;
    } else {
      result = s_max / s_min;
    }
    return result;
  }

  // ord == ±1 ord == ±inf
  // since at::inverse is used in the implementation, self has to be a tensor consisting of square matrices
  // the same check as squareCheckInputs(self) but with a slightly more informative error message
  TORCH_CHECK(self.size(-1) == self.size(-2),
              "linalg_cond with ±1 or ±inf norm types only supports square matrices or batches of square matrices "
              "but got ", self.size(-1), " by ", self.size(-2), " matrices");

  return _linalg_cond_helper(self, ord_variant);
}

Tensor& linalg_cond_out(const Tensor& self, const optional<Scalar>& opt_ord, Tensor& result) {
  checkSameDevice("linalg_cond", result, self);
  ScalarType real_dtype = toValueType(self.scalar_type());
  checkLinalgCompatibleDtype("linalg_cond", result.scalar_type(), real_dtype);

  Tensor result_tmp = at::linalg_cond(self, opt_ord);
  at::native::resize_output(result, result_tmp.sizes());
  result.copy_(result_tmp);
  return result;
}

// Frobenius or nuclear norms
Tensor linalg_cond(const Tensor& self, std::string ord) {
  // the same checks as squareCheckInputs(self) but with a slightly more informative error message
  TORCH_CHECK(self.dim() >= 2, "linalg_cond only supports matrices or batches of matrices, but got a tensor with ",
    self.dim(), " dimensions.");
  TORCH_CHECK(self.size(-1) == self.size(-2),
              "linalg_cond with frobenius or nuclear norm types only supports square matrices or batches of square matrices "
              "but got ", self.size(-1), " by ", self.size(-2), " matrices");

  c10::variant<Scalar, std::string> ord_variant = ord;
  _linalg_cond_check_ord(ord_variant);

  // NumPy doesn't define the condition number for 0x0 matrices, we return 0.0 for such input
  if (self.numel() == 0) {
    return _linalg_cond_empty_matrix(self, self.scalar_type());
  }

  return _linalg_cond_helper(self, ord_variant);
}

// TODO: implement _out variant avoiding copy and using already allocated storage directly
Tensor& linalg_cond_out(const Tensor& self, std::string ord, Tensor& result) {
  checkSameDevice("linalg_cond", result, self);
  ScalarType real_dtype = toValueType(self.scalar_type());
  checkLinalgCompatibleDtype("linalg_cond", result.scalar_type(), real_dtype);

  Tensor result_tmp = at::linalg_cond(self, ord);
  at::native::resize_output(result, result_tmp.sizes());
  result.copy_(result_tmp);
  return result;
}

Tensor linalg_tensorinv(const Tensor& self, int64_t ind) {
  /*
  The idea is to reduce the problem to 2D square matrix inversion.
  Step 1. Calculate the shape of the result and the shape of the intermediate 2D matrix.
  Step 2. Reshape `self` to 2D matrix.
  Step 3. Invert the 2D matrix self.to_2D()
          There is no quick way to find out whether the matrix is invertible,
          so at this stage an error from at::inverse can be thrown.
          Note that for CUDA this causes cross-device memory synchronization that can be slow.
  Step 4. reshape the result.
  */
  TORCH_CHECK(ind > 0, "Expected a strictly positive integer for 'ind', but got ", ind);

  // self[ind:]
  std::vector<int64_t> shape_ind_end = self.sizes().slice(ind).vec();
  // self[:ind]
  std::vector<int64_t> shape_start_ind = self.sizes().slice(0, ind).vec();

  int64_t prod_ind_end = c10::multiply_integers(shape_ind_end.cbegin(), shape_ind_end.cend());
  int64_t prod_start_ind = c10::multiply_integers(shape_start_ind.cbegin(), shape_start_ind.cend());

  // Check whether the self tensor can be reshaped to the 2D square matrix
  TORCH_CHECK(prod_ind_end == prod_start_ind,
    "Expected self to satisfy the requirement prod(self.shape[ind:]) == prod(self.shape[:ind]), but got ",
    prod_ind_end, " != ", prod_start_ind);

  // Concatenate shape_ind_end and shape_start_ind to form the shape of the result
  // self[ind:] + self[:ind]
  shape_ind_end.insert(shape_ind_end.cend(), shape_start_ind.cbegin(), shape_start_ind.cend());

  // If the reshaped self is not invertible catch this error
  Tensor result;
  try {
    result = at::inverse(self.reshape({prod_ind_end, prod_ind_end}));
  } catch (...) {
    TORCH_CHECK(false, "Failed to invert the input tensor, because it is singular.");
  }

  return result.reshape(shape_ind_end);
}

// TODO: implement _out variant avoiding copy and using already allocated storage directly
Tensor& linalg_tensorinv_out(const Tensor& self, int64_t ind, Tensor& result) {
  checkSameDevice("tensorinv", result, self);
  checkLinalgCompatibleDtype("tensorinv", result, self);

  Tensor result_tmp = at::linalg_tensorinv(self, ind);
  at::native::resize_output(result, result_tmp.sizes());
  result.copy_(result_tmp);
  return result;
}

Tensor linalg_tensorsolve(const Tensor& self, const Tensor& other, optional<IntArrayRef> dims) {
  /*
  The idea is to reduce the problem to 2D matrix solve.
  Step 1. (optional) `self` is permuted with `dims` such that dimensions from `dims` are moved to the right.
  For example, if we have 4D input with the shape (1, 2, 3, 4) and dims=(0, 2),
  then the result of permutation would have the shape (2, 4, 1, 3).
  Step 2. reshape `self` to 2D matrix.
  Step 3. solve the matrix equation self.to_2D() @ result = other.to_1D()
  Step 4. reshape the result.
  */
  int64_t ndim = self.dim();
  Tensor self_ = self;

  // move dimensions of `self_` from `dims` to the end
  if (dims.has_value()) {
    DimVector dest_axes(dims.value().size());
    std::iota(dest_axes.begin(), dest_axes.end(), ndim - dest_axes.size());
    self_ = at::movedim(self_, dims.value(), dest_axes);
  }

  // result_shape is self_.sizes[-(an-other.dim):]
  std::vector<int64_t> result_shape = self_.sizes().slice(other.dim(), ndim - other.dim()).vec();

  int64_t result_product = c10::multiply_integers(result_shape.begin(), result_shape.end());
  int64_t other_product = c10::multiply_integers(other.sizes().begin(), other.sizes().end());

  // Check whether the self tensor can be reshaped to the 2D square matrix
  TORCH_CHECK(result_product == other_product,
    "Expected self to satisfy the requirement prod(self.shape[other.ndim:]) == prod(self.shape[:other.ndim]), but got ",
    result_product, " != ", other_product);

  self_ = self_.reshape({result_product, result_product});

  // 0th output of at::solve is the solution
  // normally `other` would be flattened by at::solve expects 2D input
  Tensor result = std::get<0>(at::solve(other.reshape({other.numel(), 1}), self_));
  return result.reshape(result_shape);
}

Tensor& linalg_tensorsolve_out(const Tensor& self, const Tensor& other, optional<IntArrayRef> dims, Tensor& result) {
  checkSameDevice("tensorsolve", result, self);
  checkLinalgCompatibleDtype("tensorsolve", result, self);

  Tensor result_tmp = at::linalg_tensorsolve(self, other, dims);
  at::native::resize_output(result, result_tmp.sizes());
  result.copy_(result_tmp);
  return result;
}

<<<<<<< HEAD
static inline Tensor _chain_matmul_general(TensorList matrices, std::vector<std::vector<int64_t>>& order, int64_t i, int64_t j) {
  if (i == j)
    return matrices[i];
  else
    return at::mm(_chain_matmul_general(matrices, order, i, order[i][j]), _chain_matmul_general(matrices, order, order[i][j] + 1, j));
}

// Why the separate implementation for 3 matrices?
// The logic for three matrices is much faster when done directly
// Requires 1 comparison to 4 comparisons and lesser arithmetic operations
static inline Tensor _chain_matmul_three_matrices(TensorList matrices) {
  int64_t a = matrices[0].size(0);  // This is the first dimension
  int64_t b = matrices[1].size(0);  // This is the common dimension between the first two matrices
  int64_t c = matrices[2].size(0);  // This is the common dimension between the last two matrices
  int64_t d = matrices[2].size(1);  // This is the last dimension

  // The matrices are of size (a x b), (b x c), (c x d)
  // cost_1 is the cost of parenthesizing (a x b) and (b x c) and then combining (c x d)
  // cost_2 is the cost of parenthesizing (b x c) and (c x d) and then combining (a x b)
  int64_t cost_1 = (a * c) * (b + d);
  int64_t cost_2 = (b * d) * (a + c);

  if (cost_1 > cost_2) {
    return at::mm(matrices[0], at::mm(matrices[1], matrices[2]));
  } else {
    return at::mm(at::mm(matrices[0], matrices[1]), matrices[2]);
  }
}

Tensor chain_matmul(TensorList matrices) {
  checkAllSameDim(matrices, 2);

  TORCH_CHECK(matrices.size() > 0, "chain_matmul: Expected one or more matrices");
  if (matrices.size() == 1) {
    return matrices[0];
  } else if (matrices.size() == 2) {
    return at::mm(matrices[0], matrices[1]);
  } else if (matrices.size() == 3) {
    return _chain_matmul_three_matrices(matrices);
  } else {

    // Following the algorithm in Chapter 15.2 : Introduction to Algorithms, Cormen et al.
    // Minor modifications have been made to accommodate zero-indexing
    auto n = matrices.size();

    // Dim vector - the length of which is n + 1. Note that for matrix multiplication, there
    // needs to a common dimension between the multiplicands, hence for n matrices, there are
    // n + 1 values. The values p_{i} and p_{i + 1} correspond to the dimensions of matrix i in
    // the chain (zero-indexed)
    std::vector<int64_t> p;
    p.push_back(matrices[0].size(0));
    for (size_t i = 0; i < n; i++) {
      p.push_back(matrices[i].size(1));
    }

    // Cost matrix - an element m[i, j] of this matrix corresponds to the minimum cost of
    // parenthesizing matrices A_{i} to A_{j}. By this definition m[i, i] = 0 for all i
    // m[i, j] is filled using the substructure property of the algorithm, meaning:
    // m[i, j] = min_{i <= k < j} m[i, k] + m[k, j] + p_{i-1}p_{k}p_{j}
    std::vector<std::vector<int64_t>> m(n, std::vector<int64_t>(n, 0));

    // Auxiliary table for constructing the order
    // s[i, j] stores the index k at which the optimal split is obtained
    std::vector<std::vector<int64_t>> s(n, std::vector<int64_t>(n));

    // j and q are used repetitively in the algorithm below
    int64_t j, q;

    for (int64_t l = 1; l < n; l++) {
      for (int64_t i = 0; i < n - l; i++) {
        j = i + l;
        m[i][j] = std::numeric_limits<int64_t>::max();
        for (int64_t k = i; k < j; k++) {
          q = m[i][k] + m[k + 1][j] + p[i] * p[k + 1] * p[j + 1];
          if (q < m[i][j]) {
            m[i][j] = q;
            s[i][j] = k;
          }
        }
      }
    }

    // We use the result from the algorithm to compute the matrix chain product via recursion
    return _chain_matmul_general(matrices, s, 0, n - 1);
  }
}

namespace {
struct KronImpl final {
  public:
    explicit KronImpl(const Tensor& self, const Tensor& other) {
      maxdim = std::max(self.dim(), other.dim());
      int64_t pad_self = maxdim - self.dim();
      int64_t pad_other = maxdim - other.dim();
      a_reshape = c10::SmallVector<int64_t, 10>(2 * maxdim);
      b_reshape = c10::SmallVector<int64_t, 10>(2 * maxdim);
      result_reshape = c10::SmallVector<int64_t, 10>(maxdim);
      for (int64_t i = 0; i < maxdim; i++) {
        a_reshape[2 * i] = (i >= pad_self ? self.sizes()[i - pad_self] : 1);
        a_reshape[2 * i + 1] = 1;
        b_reshape[2 * i] = 1;
        b_reshape[2 * i + 1] = (i >= pad_other ? other.sizes()[i - pad_other] : 1);
        result_reshape[i] = a_reshape[2 * i] * b_reshape[2 * i + 1];
      }
      self_view = at::_unsafe_view(self, a_reshape);
      other_view = at::_unsafe_view(other, b_reshape);
    }

    Tensor& kron_out(Tensor& result) const {
      TORCH_INTERNAL_ASSERT(result.defined(), "Cannot call kron_out with an undefined result tensor as the out argument. Please allocate a Tensor before calling kron_out with it.");

      c10::SmallVector<int64_t, 10> mul_shape(2 * maxdim);
      for (int64_t i = 0; i < maxdim; i++) {
        mul_shape[2 * i] = a_reshape[2 * i];
        mul_shape[2 * i + 1] = b_reshape[2 * i + 1];
      }
      resize_output(result, result_reshape);
      auto result_mul = at::_unsafe_view(result, mul_shape);
      at::mul_out(result_mul, self_view, other_view);

      return result;
    }

    Tensor kron() const {
      return at::_unsafe_view(at::mul(self_view, other_view), result_reshape);
    }
  private:
    int64_t maxdim;
    Tensor self_view;
    Tensor other_view;
    c10::SmallVector<int64_t, 10> result_reshape;
    c10::SmallVector<int64_t, 10> a_reshape;
    c10::SmallVector<int64_t, 10> b_reshape;
};
}

=======
>>>>>>> c9b214f9
/*
Calculates the Kronecker product between two Tensors.
*/
Tensor& kron_out(const Tensor& self, const Tensor& other, Tensor& result) {
  return KronImpl(self, other).kron_out(result);
}

Tensor kron(const Tensor& self, const Tensor& other) {
  return KronImpl(self, other).kron();
}

} // namespace native
} // namespace at<|MERGE_RESOLUTION|>--- conflicted
+++ resolved
@@ -2521,94 +2521,6 @@
   return result;
 }
 
-<<<<<<< HEAD
-static inline Tensor _chain_matmul_general(TensorList matrices, std::vector<std::vector<int64_t>>& order, int64_t i, int64_t j) {
-  if (i == j)
-    return matrices[i];
-  else
-    return at::mm(_chain_matmul_general(matrices, order, i, order[i][j]), _chain_matmul_general(matrices, order, order[i][j] + 1, j));
-}
-
-// Why the separate implementation for 3 matrices?
-// The logic for three matrices is much faster when done directly
-// Requires 1 comparison to 4 comparisons and lesser arithmetic operations
-static inline Tensor _chain_matmul_three_matrices(TensorList matrices) {
-  int64_t a = matrices[0].size(0);  // This is the first dimension
-  int64_t b = matrices[1].size(0);  // This is the common dimension between the first two matrices
-  int64_t c = matrices[2].size(0);  // This is the common dimension between the last two matrices
-  int64_t d = matrices[2].size(1);  // This is the last dimension
-
-  // The matrices are of size (a x b), (b x c), (c x d)
-  // cost_1 is the cost of parenthesizing (a x b) and (b x c) and then combining (c x d)
-  // cost_2 is the cost of parenthesizing (b x c) and (c x d) and then combining (a x b)
-  int64_t cost_1 = (a * c) * (b + d);
-  int64_t cost_2 = (b * d) * (a + c);
-
-  if (cost_1 > cost_2) {
-    return at::mm(matrices[0], at::mm(matrices[1], matrices[2]));
-  } else {
-    return at::mm(at::mm(matrices[0], matrices[1]), matrices[2]);
-  }
-}
-
-Tensor chain_matmul(TensorList matrices) {
-  checkAllSameDim(matrices, 2);
-
-  TORCH_CHECK(matrices.size() > 0, "chain_matmul: Expected one or more matrices");
-  if (matrices.size() == 1) {
-    return matrices[0];
-  } else if (matrices.size() == 2) {
-    return at::mm(matrices[0], matrices[1]);
-  } else if (matrices.size() == 3) {
-    return _chain_matmul_three_matrices(matrices);
-  } else {
-
-    // Following the algorithm in Chapter 15.2 : Introduction to Algorithms, Cormen et al.
-    // Minor modifications have been made to accommodate zero-indexing
-    auto n = matrices.size();
-
-    // Dim vector - the length of which is n + 1. Note that for matrix multiplication, there
-    // needs to a common dimension between the multiplicands, hence for n matrices, there are
-    // n + 1 values. The values p_{i} and p_{i + 1} correspond to the dimensions of matrix i in
-    // the chain (zero-indexed)
-    std::vector<int64_t> p;
-    p.push_back(matrices[0].size(0));
-    for (size_t i = 0; i < n; i++) {
-      p.push_back(matrices[i].size(1));
-    }
-
-    // Cost matrix - an element m[i, j] of this matrix corresponds to the minimum cost of
-    // parenthesizing matrices A_{i} to A_{j}. By this definition m[i, i] = 0 for all i
-    // m[i, j] is filled using the substructure property of the algorithm, meaning:
-    // m[i, j] = min_{i <= k < j} m[i, k] + m[k, j] + p_{i-1}p_{k}p_{j}
-    std::vector<std::vector<int64_t>> m(n, std::vector<int64_t>(n, 0));
-
-    // Auxiliary table for constructing the order
-    // s[i, j] stores the index k at which the optimal split is obtained
-    std::vector<std::vector<int64_t>> s(n, std::vector<int64_t>(n));
-
-    // j and q are used repetitively in the algorithm below
-    int64_t j, q;
-
-    for (int64_t l = 1; l < n; l++) {
-      for (int64_t i = 0; i < n - l; i++) {
-        j = i + l;
-        m[i][j] = std::numeric_limits<int64_t>::max();
-        for (int64_t k = i; k < j; k++) {
-          q = m[i][k] + m[k + 1][j] + p[i] * p[k + 1] * p[j + 1];
-          if (q < m[i][j]) {
-            m[i][j] = q;
-            s[i][j] = k;
-          }
-        }
-      }
-    }
-
-    // We use the result from the algorithm to compute the matrix chain product via recursion
-    return _chain_matmul_general(matrices, s, 0, n - 1);
-  }
-}
-
 namespace {
 struct KronImpl final {
   public:
@@ -2658,8 +2570,6 @@
 };
 }
 
-=======
->>>>>>> c9b214f9
 /*
 Calculates the Kronecker product between two Tensors.
 */
