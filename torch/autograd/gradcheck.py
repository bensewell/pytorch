--- conflicted
+++ resolved
@@ -44,27 +44,11 @@
             for result in iter_tensors(elem, only_requiring_grad):
                 yield result
 
-<<<<<<< HEAD
-<<<<<<< HEAD
 def get_numerical_jacobian(fn, input, target=None, eps=1e-3, grad_out=1.0):
     """
     input: input to `fn`
     target: the Tensors wrt whom Jacobians are calculated (default=`input`)
     grad_out: grad output value used to calculate gradients.
-=======
-def get_numerical_jacobian(fn, input, target=None, eps=1e-3, v=1.0):
-    """
-    input: input to `fn`
-    target: the Tensors wrt whom Jacobians are calculated (default=`input`)
-    v: grad output value used to calculate gradients in case of complex functions.
->>>>>>> bc776a316bf20a0704ec5d19c9d4740dd1dfb6e7
-=======
-def get_numerical_jacobian(fn, input, target=None, eps=1e-3, grad_out=1.0):
-    """
-    input: input to `fn`
-    target: the Tensors wrt whom Jacobians are calculated (default=`input`)
-    grad_out: grad output value used to calculate gradients.
->>>>>>> 1e55e278
 
     Note that `target` may not even be part of `input` to `fn`, so please be
     **very careful** in this to not clone `target`.
@@ -82,16 +66,12 @@
 
     def update_jacobians(x, idx, d, d_idx, is_mkldnn=False):
 
-<<<<<<< HEAD
         # compute_jacobian only works for pure real
         # or pure imaginary delta
         def compute_gradient(delta):
             # we currently assume that the norm of delta equals eps
             assert(delta == eps or delta == (eps * 1j))
 
-=======
-        def compute_gradient(delta):
->>>>>>> bc776a316bf20a0704ec5d19c9d4740dd1dfb6e7
             def fn_out():
                 if not is_mkldnn:
                     # x is a view into input and so this works
@@ -109,24 +89,17 @@
             r = (outb - outa) / (2 * eps)
             return r.detach().reshape(-1)
 
-<<<<<<< HEAD
         # for details on the algorithm used here, refer:
         # Section 3.5.3 https://arxiv.org/pdf/1701.00392.pdf
         # s = fn(z) where z = x for real valued input
         # and z = x + yj for complex valued input
         ds_dx = compute_gradient(eps)
         if x.is_complex():  # C -> C, C -> R
-=======
-        ds_dx = compute_gradient(eps)
-        if x.is_complex():
->>>>>>> bc776a316bf20a0704ec5d19c9d4740dd1dfb6e7
             ds_dy = compute_gradient(eps * 1j)
             # conjugate wirtinger derivative
             conj_w_d = 0.5 * (ds_dx + ds_dy * 1j)
             # wirtinger derivative
             w_d = 0.5 * (ds_dx - ds_dy * 1j)
-<<<<<<< HEAD
-<<<<<<< HEAD
             d[d_idx] = grad_out.conjugate() * conj_w_d + grad_out * w_d.conj()
         elif ds_dx.is_complex():  # R -> C
             # w_d = conj_w_d = 0.5 * ds_dx
@@ -137,27 +110,6 @@
             d[d_idx] = torch.real(grad_out.conjugate() * ds_dx)
         else:   # R -> R
             d[d_idx] = ds_dx * grad_out
-=======
-            d[d_idx] = v.conjugate() * conj_w_d + v * w_d.conj()
-=======
-            d[d_idx] = grad_out.conjugate() * conj_w_d + grad_out * w_d.conj()
->>>>>>> 1e55e278
-        elif ds_dx.is_complex():  # R -> C
-            # w_d = conj_w_d = 0.5 * ds_dx
-            dL_dz_conj = 0.5 * (grad_out.conjugate() * ds_dx + grad_out * ds_dx.conj())
-            # The above formula is derived for a C -> C function that's a part of
-            # bigger function with real valued output. From separate calculations,
-            # it can be verified that the gradient for R -> C function
-            # equals to real value of the result obtained from the generic formula for
-            # C -> C functions used above.
-            d[d_idx] = torch.real(dL_dz_conj)
-        else:
-<<<<<<< HEAD
-            d[d_idx] = ds_dx * v
->>>>>>> bc776a316bf20a0704ec5d19c9d4740dd1dfb6e7
-=======
-            d[d_idx] = ds_dx * grad_out
->>>>>>> 1e55e278
 
     # TODO: compare structure
     for x_tensor, d_tensor in zip(x_tensors, j_tensors):
@@ -186,11 +138,7 @@
                     indices = x_indices[i].tolist() + list(x_idx)
                     d_idx = sum(indices[k] * x_stride[k] for k in range(len(x_size)))
                     update_jacobians(x_value, x_idx, d_tensor, d_idx)
-<<<<<<< HEAD
         elif x_tensor.layout == torch._mkldnn:  # type: ignore
-=======
-        elif x_tensor.layout == torch._mkldnn:
->>>>>>> bc776a316bf20a0704ec5d19c9d4740dd1dfb6e7
             # Use .data here to get around the version check
             x_tensor = x_tensor.data
             if len(input) != 1:
@@ -230,15 +178,7 @@
 
     for i in range(flat_grad_output.numel()):
         flat_grad_output.zero_()
-<<<<<<< HEAD
-<<<<<<< HEAD
         flat_grad_output[i] = grad_out
-=======
-        flat_grad_output[i] = v
->>>>>>> bc776a316bf20a0704ec5d19c9d4740dd1dfb6e7
-=======
-        flat_grad_output[i] = grad_out
->>>>>>> 1e55e278
         for jacobian_c in (jacobian, jacobian_reentrant):
             grads_input = torch.autograd.grad(output, diff_input_list, grad_output,
                                               retain_graph=True, allow_unused=True)
@@ -302,25 +242,12 @@
 
     The check between numerical and analytical gradients uses :func:`~torch.allclose`.
 
-<<<<<<< HEAD
-<<<<<<< HEAD
-=======
->>>>>>> 1e55e278
     For complex functions, no notion of Jacobian exists. Gradcheck verifies if the numerical and
     analytical values of Wirtinger and Conjugate Wirtinger derivative are consistent. The gradient
     computation is done under the assumption that the overall function has a real valued output.
     For functions with complex output, gradcheck compares the numerical and analytical gradients
     for two values of :attr:`grad_output`: 1 and 1j. For more details, check out
     :ref:`complex_autograd-doc`.
-<<<<<<< HEAD
-=======
-    For complex functions, no notion of Jacobian exists, and the gradients computation is done under
-    the assumption that the overall function has a real valued output. For more details, check out
-    :ref:`complex_autograd-doc`. For functions with complex output, gradcheck compares the numerical and
-    analytical gradients for two values of :attr:`grad_output`: 1 and 1j.
->>>>>>> bc776a316bf20a0704ec5d19c9d4740dd1dfb6e7
-=======
->>>>>>> 1e55e278
 
     .. note::
         The default values are designed for :attr:`input` of double precision.
@@ -419,52 +346,22 @@
         out_is_complex = o.is_complex()
 
         if out_is_complex:
-<<<<<<< HEAD
-<<<<<<< HEAD
-=======
->>>>>>> 1e55e278
             # analytical vjp with grad_out = 1.0j
             analytical_with_imag_grad_out, reentrant_with_imag_grad_out, \
                 correct_grad_sizes_with_imag_grad_out, correct_grad_types_with_imag_grad_out \
                 = get_analytical_jacobian(tupled_inputs, o, nondet_tol=nondet_tol, grad_out=1j)
             numerical_with_imag_grad_out = get_numerical_jacobian(fn, tupled_inputs, eps=eps, grad_out=1j)
-<<<<<<< HEAD
-=======
-            # analytical vjp with v = 1.0j
-            analytical_with_imag_v, reentrant_with_imag_v, \
-                correct_grad_sizes_with_imag_v, correct_grad_types_with_imag_v \
-                = get_analytical_jacobian(tupled_inputs, o, nondet_tol=nondet_tol, v=1j)
-            numerical_with_imag_v = get_numerical_jacobian(fn, tupled_inputs, eps=eps, v=1j)
->>>>>>> bc776a316bf20a0704ec5d19c9d4740dd1dfb6e7
-=======
->>>>>>> 1e55e278
 
         if not correct_grad_types and check_grad_dtypes:
             return fail_test('Gradient has dtype mismatch')
 
-<<<<<<< HEAD
-<<<<<<< HEAD
         if out_is_complex and not correct_grad_types_with_imag_grad_out and check_grad_dtypes:
-=======
-        if out_is_complex and not correct_grad_types_with_imag_v and check_grad_dtypes:
->>>>>>> bc776a316bf20a0704ec5d19c9d4740dd1dfb6e7
-=======
-        if out_is_complex and not correct_grad_types_with_imag_grad_out and check_grad_dtypes:
->>>>>>> 1e55e278
             return fail_test('Gradient (calculated using complex valued grad output) has dtype mismatch')
 
         if not correct_grad_sizes:
             return fail_test('Analytical gradient has incorrect size')
 
-<<<<<<< HEAD
-<<<<<<< HEAD
         if out_is_complex and not correct_grad_sizes_with_imag_grad_out:
-=======
-        if out_is_complex and not correct_grad_sizes_with_imag_v:
->>>>>>> bc776a316bf20a0704ec5d19c9d4740dd1dfb6e7
-=======
-        if out_is_complex and not correct_grad_sizes_with_imag_grad_out:
->>>>>>> 1e55e278
             return fail_test('Analytical gradient (calculated using complex valued grad output) has incorrect size')
 
         def checkIfNumericalAnalyticAreClose(a, n, j, error_str=''):
@@ -478,21 +375,9 @@
             if a.numel() != 0 or n.numel() != 0:
                 if o.is_complex():
                     # C -> C, R -> C
-<<<<<<< HEAD
-<<<<<<< HEAD
                     a_with_imag_grad_out = analytical_with_imag_grad_out[j]
                     n_with_imag_grad_out = numerical_with_imag_grad_out[j]
                     checkIfNumericalAnalyticAreClose(a_with_imag_grad_out, n_with_imag_grad_out, j,
-=======
-                    a_with_imag_v = analytical_with_imag_v[j]
-                    n_with_imag_v = numerical_with_imag_v[j]
-                    checkIfNumericalAnalyticAreClose(a_with_imag_v, n_with_imag_v, j,
->>>>>>> bc776a316bf20a0704ec5d19c9d4740dd1dfb6e7
-=======
-                    a_with_imag_grad_out = analytical_with_imag_grad_out[j]
-                    n_with_imag_grad_out = numerical_with_imag_grad_out[j]
-                    checkIfNumericalAnalyticAreClose(a_with_imag_grad_out, n_with_imag_grad_out, j,
->>>>>>> 1e55e278
                                                      "Gradients failed to compare equal for grad output = 1j. ")
                 if inp.is_complex():
                     # C -> R, C -> C
@@ -513,15 +398,7 @@
         if not reentrant:
             return not_reentrant_error()
 
-<<<<<<< HEAD
-<<<<<<< HEAD
         if out_is_complex and not reentrant_with_imag_grad_out:
-=======
-        if out_is_complex and not reentrant_with_imag_v:
->>>>>>> bc776a316bf20a0704ec5d19c9d4740dd1dfb6e7
-=======
-        if out_is_complex and not reentrant_with_imag_grad_out:
->>>>>>> 1e55e278
             return not_reentrant_error(' (calculated using complex valued grad output)')
 
     # check if the backward multiplies by grad_output
