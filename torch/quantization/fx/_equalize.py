import torch
import torch.nn as nn
import torch.nn.functional as F
from torch.fx import GraphModule
from torch.fx.graph import Node

from .utils import (
    get_new_attr_name_with_prefix,
    maybe_get_next_module,
    maybe_get_weight_observer_nodes,
    _parent_name,
)
from ..observer import (
    PerChannelMinMaxObserver,
    _with_args,
    ObserverBase,
)
from ..utils import check_min_max_valid

from collections import namedtuple
from typing import Dict, Any, Tuple, Optional
import warnings


class _InputEqualizationObserver(nn.Module):
    r"""Observer for tracking the running min/max values of input columns, and
    computing the quantization parameters for the overall min/max input values.

    Args:
        dtype: Quantized data type
        qscheme: Quantization scheme
        quant_min: Minimum quantization value. If unspecified, it will
            follow the 8-bit setup.
        quant_max: Maximum quantization value. If unspecified, it will
            follow the 8-bit setup.

    The running minimum/maximum :math:`x_\text{min/max}` are computed in the
    same way as :class:`~torch.quantization.observer.PerChannelMinMaxObserver`,
    with the difference that the running min/max values are stored per column.
    This observer is intended to be used along with a WeightEqualizationObserver
    to calculate the equalization scale.
    """

    def __init__(self, dtype=torch.quint8, qscheme=torch.per_tensor_affine,
                 quant_min=None, quant_max=None, factory_kwargs=None) -> None:
        super(_InputEqualizationObserver, self).__init__()

        if qscheme not in {torch.per_tensor_affine, torch.per_tensor_symmetric}:
            raise TypeError("Input qscheme must be per-tensor")

        self.dtype = dtype
        self.qscheme = qscheme

        self.input_obs = PerChannelMinMaxObserver(ch_axis=1, dtype=dtype,
                                                  qscheme=qscheme,
                                                  quant_min=quant_min,
                                                  quant_max=quant_max,
                                                  factory_kwargs=factory_kwargs)

        self.equalization_scale = torch.empty(0)

    def forward(self, x_orig):
        # TODO: Allow for convoluational layers
        if not (x_orig.ndim == 2):
            raise ValueError("InputEqualizationObserver only supports Linear layers")

        return self.input_obs(x_orig)

    def get_input_minmax(self):
        return (self.input_obs.min_vals, self.input_obs.max_vals)

    def set_equalization_scale(self, equalization_scale):
        self.equalization_scale = equalization_scale

    def calculate_scaled_minmax(self):
        r""" Returns the scaled min/max inputs
        """
        if self.equalization_scale.nelement() == 0:
            warnings.warn(
                "Must call calculate_scale before calling calculate_qparams.\
                Returning default min and max input."
            )
            return torch.tensor([0]), torch.tensor([0])

        # Calculate qparams for the scaled min/max inputs
        # Scale the input by the equalization scale located at the same column
        # index
        (min_inputs, max_inputs) = self.get_input_minmax()
        min_input_scaled = torch.min(torch.mul(min_inputs, self.equalization_scale))
        max_input_scaled = torch.max(torch.mul(max_inputs, self.equalization_scale))

        return min_input_scaled, max_input_scaled

    with_args = classmethod(_with_args)


class _WeightEqualizationObserver(nn.Module):
    r"""Observer for tracking the running min/max values of weight columns and
    rows, and computing the quantization parameters for the weight rows.

    Args:
        dtype: Quantized data type
        qscheme: Quantization scheme
        quant_min: Minimum quantization value. If unspecified, it will
            follow the 8-bit setup.
        quant_max: Maximum quantization value. If unspecified, it will
            follow the 8-bit setup.

    This observer is made up of 1 PerChannelMinMaxObserver `weight_col_obs` used
    to record the running minimum and maximum of columns of incoming weight
    tensors. This observer is intended to be used along with an
    InputEqualizationObserver to calculate the equalization scale.

    The running minimum/maximum :math:`w_\text{min/max}` are computed in the
    same way as :class:`~torch.quantization.observer.PerChannelMinMaxObserver`.
    """

    def __init__(self, dtype=torch.qint8, qscheme=torch.per_tensor_affine, quant_min=None,
                 quant_max=None, factory_kwargs=None) -> None:
        super(_WeightEqualizationObserver, self).__init__()

        self.dtype = dtype
        self.qscheme = qscheme
        self.ch_axis = 1

        self.weight_col_obs = PerChannelMinMaxObserver(ch_axis=1, dtype=dtype,
                                                       qscheme=qscheme,
                                                       quant_min=quant_min,
                                                       quant_max=quant_max,
                                                       factory_kwargs=factory_kwargs)

        self.equalization_scale = torch.empty(0)

    def forward(self, w_orig):
        # TODO: Allow for convoluational layers
        if not (w_orig.ndim == 2):
            raise ValueError("WeightEqualizationObserver only supports Linear layers")
        return self.weight_col_obs(w_orig)

    def get_weight_col_minmax(self):
        return (self.weight_col_obs.min_vals, self.weight_col_obs.max_vals)

    def set_equalization_scale(self, equalization_scale):
        self.equalization_scale = equalization_scale

    with_args = classmethod(_with_args)


def calculate_equalization_scale(input_obs: _InputEqualizationObserver,
                                 weight_obs: _WeightEqualizationObserver) -> torch.Tensor:
    r""" Calculates the equalization scale and sets the equalization_scale value
    in the observers.

    Args:
        input_obs: Observer that tracks the ranges for the input columns
        weight_obs: Observer that tracks the ranges for the weight columns
    """

    (min_inputs, max_inputs) = input_obs.get_input_minmax()
    (min_weights, max_weights) = weight_obs.get_weight_col_minmax()

    if not (check_min_max_valid(min_inputs, max_inputs) and check_min_max_valid(min_weights, max_weights)):
        return torch.tensor(1)

    if not (min_inputs.shape == min_weights.shape):
        raise ValueError(
            "Input and Weight must have the same column dimension. " +
            f"Found {min_inputs.shape} and {max_inputs.shape} instead."
        )

    equalization_scale = torch.sqrt((max_weights - min_weights) / (max_inputs - min_inputs))
    return equalization_scale


class EqualizationQConfig(namedtuple('EqualizationQConfig', ['input_activation', 'weight'])):
    """
    Describes how to quantize a layer or a part of the network specifically for
    input-weight equalization by providing settings (observer classes) for
    inputs, outputs, and weights.

    Note that EqualizationQConfig needs to contain observer **classes** (like
    MinMaxObserver) or a callable that returns instances on invocation, not the
    concrete observer instances themselves.
    Quantization function will instantiate observers multiple times for each of
    the layers.

    Observer classes have usually reasonable default arguments, but they can be
    overwritten with `with_args` method (that behaves like functools.partial):

    my_qconfig = EqualizationQConfig(input_activation=_InputEqualizationObserver.with_args(dtype=torch.qint8),
                                    weight=_WeightEqualizationObserver.with_args(dtype=torch.qint8))
    """
    def __new__(cls, input_activation=torch.nn.Identity, weight=torch.nn.Identity):
        if isinstance(input_activation, nn.Module) or isinstance(weight, nn.Module):
            raise ValueError("EqualizationQConfig received observer instance, please pass observer class instead. " +
                             "Use MyObserver.with_args(x=1) to override arguments to constructor if needed")
        self = super(EqualizationQConfig, cls).__new__(cls, input_activation, weight)
        return self


input_equalization_observer = _InputEqualizationObserver.with_args(
    dtype=torch.quint8, qscheme=torch.per_tensor_symmetric)
weight_equalization_observer = _WeightEqualizationObserver.with_args(
    dtype=torch.qint8, qscheme=torch.per_channel_symmetric)
default_equalization_qconfig = EqualizationQConfig(input_activation=input_equalization_observer,
                                                   weight=weight_equalization_observer)

def node_supports_equalization(node: Node, modules) -> bool:
    """ Checks if the current node supports equalization
    Currently we only support nn.Linear and F.Linear layers
    """
    if node.op == 'call_module':
        return isinstance(modules[node.target], nn.Linear)
    elif node.op == 'call_function':
        return node.target == F.linear
    return False

def is_equalization_observer(observer: nn.Module) -> bool:
    return (isinstance(observer, _InputEqualizationObserver) or
            isinstance(observer, _WeightEqualizationObserver))

def get_op_node_and_weight_eq_obs(
    input_eq_obs_node: Node,
    model: GraphModule,
    modules: Dict[str, nn.Module]
) -> Tuple[Optional[Node], Optional[_WeightEqualizationObserver]]:
    """ Gets the following weight equalization observer. There should always
    exist a weight equalization observer after an input equalization observer.

    Returns the operation node that follows the input equalizatoin observer node
    and the weight equalization observer
    """

    # Find the op node that comes directly after the input equaliation observer
    op_node = None
    for user in input_eq_obs_node.users.keys():
        if node_supports_equalization(user, modules):
            op_node = user
            break

    assert(op_node is not None)
    if op_node.op == 'call_module':
        # If the op_node is a nn.Linear layer, then it must have a
        # WeightEqualizationObserver configuration
        equalization_qconfig_map: Dict[str, Any] = model._equalization_qconfig_map  # type: ignore[assignment]
        assert(equalization_qconfig_map.get(op_node.name, None) is not None)
        weight_eq_obs = equalization_qconfig_map.get(op_node.name, None).weight()

        assert(isinstance(weight_eq_obs, _WeightEqualizationObserver))
        return op_node, weight_eq_obs

    elif op_node.op == 'call_function':
        weight_node = maybe_get_weight_eq_obs_node(op_node, modules)
        if weight_node is not None:
            weight_eq_obs = modules[str(weight_node.target)]
            assert(isinstance(weight_eq_obs, _WeightEqualizationObserver))
            return op_node, weight_eq_obs

    return None, None

def maybe_get_weight_eq_obs_node(op_node: Node, modules: Dict[str, nn.Module]) -> Optional[Node]:
    """ Given the operation node, we want to find its weight equalization
    observer node
    """
    weight_observer_nodes = maybe_get_weight_observer_nodes(op_node)
    if weight_observer_nodes is None:
        return None

    for weight_node in weight_observer_nodes:
        if weight_node.op == 'call_module' and \
           isinstance(modules[str(weight_node.target)], _WeightEqualizationObserver):
            return weight_node

    return None

def maybe_get_next_input_eq_obs(node: Node, modules: Dict[str, nn.Module]) -> Optional[_InputEqualizationObserver]:
    """ Gets the following input equalization observer if it exists.

    For example, in the case of connecting linear layers:
        x -> inp_obs1 -> eq_obs1 -> linear1 -> out_obs1 -> eq_obs2 -> linear2 -> out_obs2
    If the node being passed in is the linear1 node, then we want to return eq_obs2,
    the following equalization observer for linear2.

    However, if there are no connecting layers:
        x -> inp_obs1 -> eq_obs1 -> linear1 -> out_obs1 -> add
    Then we want to return None.
    """

<<<<<<< HEAD
    assert((node.op == 'call_module' and isinstance(modules[str(node.target)], nn.Linear)) or
           (node.op == 'call_function' and node.target == F.linear))
=======
    assert(node_supports_equalization(node, modules))
>>>>>>> fcd1a80d

    # Locate the following output observer if it exists
    maybe_obs_node = maybe_get_next_module(node, modules, ObserverBase)
    if maybe_obs_node is None:
        return None

    maybe_eq_obs_node = maybe_get_next_module(maybe_obs_node, modules, _InputEqualizationObserver)
    if maybe_eq_obs_node is None:
        return None

    maybe_eq_obs = modules[str(maybe_eq_obs_node)]
    assert(isinstance(maybe_eq_obs, _InputEqualizationObserver))
    return maybe_eq_obs

def maybe_get_next_equalization_scale(node: Node, modules: Dict[str, nn.Module]) -> Optional[torch.Tensor]:
    """ If the next next node is an InputEqualizationObserver then we want to
    return its equalization scale, else we return 1

    This is used in the case where there are two connecting linear layers:
        linear1 -> LinearOutObs -> InputEqObs -> linear2
    In this case, the node given is linear1 and we want to locate the InputEqObs.
    """
    next_inp_eq_obs = maybe_get_next_input_eq_obs(node, modules)
    if next_inp_eq_obs:
        return next_inp_eq_obs.equalization_scale
    return None

def scale_input_observer(node: Node, modules: Dict[str, nn.Module]) -> None:
    """ Scales the following input quantization observer's min/max values by
    updating the values with the scaled min/max values calculated by the input
    equalization observer
    """
    input_eq_obs = modules[str(node.target)]
    assert(isinstance(input_eq_obs, _InputEqualizationObserver))

    input_quant_obs_node = node.args[0]
    assert(isinstance(input_quant_obs_node, Node))

    input_quant_obs = modules[str(input_quant_obs_node.target)]
    if not isinstance(input_quant_obs, ObserverBase):
        return

    min_input_scaled, max_input_scaled = input_eq_obs.calculate_scaled_minmax()
    input_quant_obs.min_val = min_input_scaled
    input_quant_obs.max_val = max_input_scaled

def scale_weight_node(
    node: Node,
    modules: Dict[str, nn.Module],
    equalization_scale: torch.Tensor,
    next_equalization_scale: Optional[torch.Tensor],
) -> None:
    """ Scale the weights for input-weight equalization by multiplying the
    weight by 1/equalization_scale and next_equalization_scale

    Args:
        node: Current node whose weights we want to scale
        equalization_scale: Current node's calculated equalization scale
        next_equalization_scale: Next node's calculated equalization scale if
           the following node needs to be equalized, 1 otherwise
    """
    assert(isinstance(node.target, str))

    # Scale the weights for input-weight equalization
    # If the following layer needs to be equalized then we will multiply its scale
    weight = modules[node.target].weight
    assert(isinstance(weight, torch.Tensor))

    scaled_weight = torch.mul(weight, torch.reciprocal(equalization_scale))

    if next_equalization_scale is None:
        modules[node.target].weight = nn.Parameter(scaled_weight)
        return

    # Multiply the weights row wise by the next equalization scale
    new_shape = [1] * weight.ndim
    new_shape[0] = weight.size(0)
    scaled_weight = torch.mul(scaled_weight, next_equalization_scale.view(new_shape))

    modules[node.target].weight = nn.Parameter(scaled_weight)

    # Multiply the bias element wise by the next equalization scale
    bias = modules[node.target].bias
    assert(isinstance(bias, torch.Tensor))

    scaled_bias = torch.mul(bias, next_equalization_scale)
    modules[node.target].bias = nn.Parameter(scaled_bias)

def scale_weight_functional(
    op_node: Node,
    model: GraphModule,
    modules: Dict[str, nn.Module],
    equalization_scale: torch.Tensor,
    next_equalization_scale: Optional[torch.Tensor],
) -> None:
    """ Scales the weight value for functional layers
    """

    # Find the next functional node so that we can construct the weight observer nodes
    weight_observer_nodes = maybe_get_weight_observer_nodes(op_node)
    if weight_observer_nodes is None:
        return

    weight = None
    for weight_node in weight_observer_nodes:
        # Find the node containing the weight values
        if weight_node.op == 'get_attr':
            weight = model.get_buffer(str(weight_node.target))
            break
    if weight is None:
        return

    # Scale the weights for input-weight equalization
    scaled_weight = torch.mul(weight, torch.reciprocal(equalization_scale))
    weight_parent_name, weight_name = _parent_name(weight_node.target)

    if next_equalization_scale is None:
        setattr(modules[weight_parent_name], weight_name, scaled_weight)
        assert(torch.allclose(model.get_buffer(str(weight_node.target)), scaled_weight))
        return

    # Multiply the weights row wise by the next equalization scale
    new_shape = [1] * weight.ndim
    new_shape[0] = weight.size(0)
    scaled_weight = torch.mul(scaled_weight, next_equalization_scale.view(new_shape))

    setattr(modules[weight_parent_name], weight_name, scaled_weight)
    assert(torch.allclose(model.get_buffer(str(weight_node.target)), scaled_weight))

    # Multiply the bias element wise by the next equalization scale
    bias = None
    for bias_node, _ in op_node.users.items():
        # Find the node containing the weight values
        if bias_node.op == 'get_attr':
            bias = model.get_buffer(str(bias_node.target))
            break
    if bias is None:
        return

    scaled_bias = torch.mul(bias, next_equalization_scale)
    bias_parent_name, bias_name = _parent_name(bias_node.target)
    setattr(modules[bias_parent_name], bias_name, scaled_bias)
    assert(torch.allclose(model.get_buffer(str(bias_node.target)), scaled_bias))

def clear_weight_quant_obs_node(op_node: Node, modules: Dict[str, nn.Module]) -> None:
    """ Given the operation node, we want find the corresponding quantization
    observer and reset its min/max values
    """
    weight_observer_nodes = maybe_get_weight_observer_nodes(op_node)
    if weight_observer_nodes is None:
        return None

    for weight_node in weight_observer_nodes:
        if weight_node.op == 'call_module':
            weight_quant_obs = modules[str(weight_node.target)]
            if isinstance(modules[str(weight_node.target)], ObserverBase):
                weight_quant_obs.min_val = torch.tensor(float("inf"))
                weight_quant_obs.max_val = torch.tensor(float("-inf"))

def remove_node(model: GraphModule, node: Node, prev_node: Node):
    """ Removes the given node from the model by replacing all of its users with
    the given previous node
    """
    # For all of the current node's users, replace the current node with
    # the input quantization observer node
    orig_users = list(node.users.keys())
    for user_node in orig_users:
        user_node.replace_input_with(node, prev_node)

    # Erase the InputEqualizationObserver node
    model.graph.erase_node(node)

def update_obs_for_equalization(model: GraphModule, modules: Dict[str, nn.Module]) -> Dict[str, _WeightEqualizationObserver]:
    """ Update all of the observer's equalization scale. For each
    InputEqualizationObserver, we will find the location of the next
    WeightEqualizationObserver, create it, and calculate the equalization scale
    based on the two observers.

    We will then return a dictionary mapping operation node names to
    the corresponding WeightEqualizationObservers for that operation.
    """
    weight_eq_obs_dict = {}
    for node in model.graph.nodes:
        if node.op == 'call_module' and isinstance(modules[node.target], _InputEqualizationObserver):
            input_eq_obs = modules[node.target]
            assert(isinstance(input_eq_obs, _InputEqualizationObserver))
            op_node, weight_eq_obs = get_op_node_and_weight_eq_obs(node, model, modules)

            if op_node is None or weight_eq_obs is None:
                continue

            if op_node.op == 'call_module':
                # Calibrate the weight equalization observer since it has just
                # been created
                weight_eq_obs(modules[str(op_node.target)].weight)

            # Calculate and set the equalization scale values
            equalization_scale = calculate_equalization_scale(input_eq_obs, weight_eq_obs)
            input_eq_obs.set_equalization_scale(equalization_scale)
            weight_eq_obs.set_equalization_scale(equalization_scale)

            weight_eq_obs_dict[op_node.name] = weight_eq_obs

    return weight_eq_obs_dict

def convert_eq_obs(
    model: GraphModule,
    modules: Dict[str, nn.Module],
    weight_eq_obs_dict: Dict[str, _WeightEqualizationObserver],
) -> None:
    """ Converts the equalization operations and updates the other nodes in the
    following way:
        - Removes the input equalization observers and inserts a mul operator
          along with an equalization scale node wherever applicable (we do not
          want to insert a mul operator between connecting linear layers).
        - Updates the input quantization observers with the scaled input min/max
          values.
        - Scales the weights by the current and next equalization scales.
        - Removes the weight equalization observer node if it exists.

    Before (after prepare):
                                    weight values
                                          |
                                    WeightQuantObs
                                          |
                                      WeightEqObs
                                          |
        x -> InpQuantObs -> InpEqObs -> linear -> OutQuantObs

    After this function:
                                              scaled weight values
                                                      |
       equalization scale                       WeightQuantObs
              |                                       |
        x -> mul -> InpQuantObs (scaled min/max) -> linear -> OutQuantObs

    After convert:
       equalization scale                 scaled weight values
              |                                    |
        x -> mul -> quantize_per_tensor -> quantized::linear

    Note that although the equalization observer appeared after the quantization
    observer after prepare_fx, the mul node appears before the quantization node
    after convert_fx. This is because placing the equalization observer after
    the quantization observer in prepare_fx would allow us to keep the invariant
    that the graph before the current node inserts its observers is not
    modified.

    Having the equalization observer before the quantization observer would also
    cause some inconsistences between the ordering of the quantization and
    equalization observers.
    For example, a single linear layer would look like:
        x -> InpEqObs1 -> InpQuantObs1 -> linear1 -> OutQuantObs1
    But between two connected linear layers, it would look like:
        linear1 -> OutQuantObs1 -> InpEqObs2 -> linear2 -> OutQuantObs2
    """
    for node in model.graph.nodes:
        if node.op == 'call_module' and isinstance(modules[node.target], _InputEqualizationObserver):
            inp_quant_obs_node = node.args[0]
            prev_node = inp_quant_obs_node.args[0]

            # Update the following input quantization observer's min/max values
            scale_input_observer(node, modules)

            # If the previous node is a layer that needs to be equalized, then
            # we will remove the current node because we do not need to add any
            # equalization nodes between two layers that need to be equalized

            # Before: linear1 (prev_node) -> output_quant_obs1 (inp_quant_obs_node) -> input_eq_obs2 (node) -> linear2
            # After: linear1 (prev_node) -> output_quant_obs1 (inp_quant_obs_node) -> linear2
            if node_supports_equalization(prev_node, modules):
                remove_node(model, node, inp_quant_obs_node)
                continue

            # Remove the InputEqualization node and add a mul operator before
            # the quantization observer node that appears before the equalization node
            # Before: x -> input_quant_obs -> input_eq_obs -> linear
            # After: x -> mul -> input_quant_obs -> linear

            # Create a node containing the equalization scale
            with model.graph.inserting_before(inp_quant_obs_node):
                get_new_eq_scale_name = get_new_attr_name_with_prefix(prev_node.name + '_equalization_scale')
                name = get_new_eq_scale_name(modules)
                setattr(model, name, modules[node.target].equalization_scale)
                eq_scale_node = model.graph.create_node('get_attr', name)

            # Create a node multiplying the input with the equalization scale
            with model.graph.inserting_after(eq_scale_node):
                inputs = (prev_node, eq_scale_node)
                mul_node = model.graph.create_node("call_function", torch.mul, inputs)

            # Set the mul nod to be the input_quant_obs_node's input instead of
            # the previous node
            inp_quant_obs_node.replace_input_with(prev_node, mul_node)
            remove_node(model, node, inp_quant_obs_node)

        elif weight_eq_obs_dict.get(node.name, None) is not None:
            weight_eq_obs = weight_eq_obs_dict.get(node.name)
            assert(isinstance(weight_eq_obs, _WeightEqualizationObserver))
            equalization_scale = weight_eq_obs.equalization_scale
            maybe_next_equalization_scale = maybe_get_next_equalization_scale(node, modules)

            # Scale the weight nodes
            if node.op == 'call_module':
                scale_weight_node(node, modules, equalization_scale, maybe_next_equalization_scale)
            elif node.op == 'call_function':
                scale_weight_functional(node, model, modules, equalization_scale, maybe_next_equalization_scale)

                weight_eq_obs_node = maybe_get_weight_eq_obs_node(node, modules)
                if weight_eq_obs_node is None:
                    return

                # Clear the quantization observer's min/max values so that they
                # can get updated later based on the new scale values
                clear_weight_quant_obs_node(node, modules)

                # Erase the weight equalization observer node
                prev_node = weight_eq_obs_node.args[0]
                remove_node(model, weight_eq_obs_node, prev_node)

def _convert_equalization_ref(model: GraphModule):
    """ Reference function which applies changes needed for equalization, but
    does not quantize the nodes
    """
    modules = dict(model.named_modules(remove_duplicate=False))

    # Calculate the equalization scale, update the observers with the scaled
    # inputs, and scale the weight
    weight_eq_obs_dict = update_obs_for_equalization(model, modules)
    convert_eq_obs(model, modules, weight_eq_obs_dict)

    return GraphModule(model, model.graph)<|MERGE_RESOLUTION|>--- conflicted
+++ resolved
@@ -286,12 +286,7 @@
     Then we want to return None.
     """
 
-<<<<<<< HEAD
-    assert((node.op == 'call_module' and isinstance(modules[str(node.target)], nn.Linear)) or
-           (node.op == 'call_function' and node.target == F.linear))
-=======
     assert(node_supports_equalization(node, modules))
->>>>>>> fcd1a80d
 
     # Locate the following output observer if it exists
     maybe_obs_node = maybe_get_next_module(node, modules, ObserverBase)
@@ -425,7 +420,7 @@
     bias = None
     for bias_node, _ in op_node.users.items():
         # Find the node containing the weight values
-        if bias_node.op == 'get_attr':
+        if bias_node.op == 'get_attr' and 'bias' in bias_node.name:
             bias = model.get_buffer(str(bias_node.target))
             break
     if bias is None:
