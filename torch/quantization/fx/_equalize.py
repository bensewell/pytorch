import torch
import torch.nn as nn
import torch.nn.functional as F
from torch.fx import GraphModule
from torch.fx.graph import Node

from .utils import (
    get_new_attr_name_with_prefix,
    maybe_get_next_module,
    collect_producer_nodes,
    _parent_name,
)
from ..observer import (
    PerChannelMinMaxObserver,
    _with_args,
    ObserverBase,
)
from ..utils import check_min_max_valid

from collections import namedtuple
from typing import Dict, Any, Tuple, Optional
import warnings


class _InputEqualizationObserver(nn.Module):
    r"""Observer for tracking the running min/max values of input columns, and
    computing the quantization parameters for the overall min/max input values.

    Args:
        dtype: Quantized data type
        qscheme: Quantization scheme
        quant_min: Minimum quantization value. If unspecified, it will
            follow the 8-bit setup.
        quant_max: Maximum quantization value. If unspecified, it will
            follow the 8-bit setup.

    The running minimum/maximum :math:`x_\text{min/max}` are computed in the
    same way as :class:`~torch.quantization.observer.PerChannelMinMaxObserver`,
    with the difference that the running min/max values are stored per column.
<<<<<<< HEAD

    .. note:: If the running minimum equals to the running maximum, the scales
              and zero_points are set to 1.0 and 0.
=======
    This observer is intended to be used along with a WeightEqualizationObserver
    to calculate the equalization scale.
>>>>>>> 31e248ad
    """

    def __init__(self, dtype=torch.quint8, qscheme=torch.per_tensor_affine,
                 quant_min=None, quant_max=None, factory_kwargs=None) -> None:
        super(_InputEqualizationObserver, self).__init__()

        if qscheme not in {torch.per_tensor_affine, torch.per_tensor_symmetric}:
            raise TypeError("Input qscheme must be per-tensor")

        self.dtype = dtype
        self.qscheme = qscheme

        self.input_obs = PerChannelMinMaxObserver(ch_axis=1, dtype=dtype,
                                                  qscheme=qscheme,
                                                  quant_min=quant_min,
                                                  quant_max=quant_max,
                                                  factory_kwargs=factory_kwargs)

        self.equalization_scale = torch.empty(0)

    def forward(self, x_orig):
        # TODO: Allow for convoluational layers
        if not (x_orig.ndim == 2):
            raise ValueError("InputEqualizationObserver only supports Linear layers")

        return self.input_obs(x_orig)

    def get_input_minmax(self):
        return (self.input_obs.min_vals, self.input_obs.max_vals)

    def set_equalization_scale(self, equalization_scale):
        self.equalization_scale = equalization_scale

    def calculate_scaled_minmax(self):
        r""" Returns the scaled min/max inputs
        """
        if self.equalization_scale.nelement() == 0:
            warnings.warn(
                "Must call calculate_scale before calling calculate_qparams.\
                Returning default min and max input."
            )
            return torch.tensor([0]), torch.tensor([0])

        # Calculate qparams for the scaled min/max inputs
        # Scale the input by the equalization scale located at the same column
        # index
        (min_inputs, max_inputs) = self.get_input_minmax()
        min_input_scaled = torch.min(torch.mul(min_inputs, self.equalization_scale))
        max_input_scaled = torch.max(torch.mul(max_inputs, self.equalization_scale))

        return min_input_scaled, max_input_scaled

    with_args = classmethod(_with_args)


class _WeightEqualizationObserver(nn.Module):
    r"""Observer for tracking the running min/max values of weight columns and
    rows, and computing the quantization parameters for the weight rows.

    Args:
        dtype: Quantized data type
        qscheme: Quantization scheme
        quant_min: Minimum quantization value. If unspecified, it will
            follow the 8-bit setup.
        quant_max: Maximum quantization value. If unspecified, it will
            follow the 8-bit setup.

    This observer is made up of 1 PerChannelMinMaxObserver `weight_col_obs` used
    to record the running minimum and maximum of columns of incoming weight
    tensors. This observer is intended to be used along with an
    InputEqualizationObserver to calculate the equalization scale.

    The running minimum/maximum :math:`w_\text{min/max}` are computed in the
    same way as :class:`~torch.quantization.observer.PerChannelMinMaxObserver`.
    """

    def __init__(self, dtype=torch.qint8, qscheme=torch.per_tensor_affine, quant_min=None,
                 quant_max=None, factory_kwargs=None) -> None:
        super(_WeightEqualizationObserver, self).__init__()

        self.dtype = dtype
        self.qscheme = qscheme
        self.ch_axis = 1

        self.weight_col_obs = PerChannelMinMaxObserver(ch_axis=1, dtype=dtype,
                                                       qscheme=qscheme,
                                                       quant_min=quant_min,
                                                       quant_max=quant_max,
                                                       factory_kwargs=factory_kwargs)

        self.equalization_scale = torch.empty(0)

    def forward(self, w_orig):
        # TODO: Allow for convoluational layers
        if not (w_orig.ndim == 2):
            raise ValueError("WeightEqualizationObserver only supports Linear layers")
        return self.weight_col_obs(w_orig)

    def get_weight_col_minmax(self):
        return (self.weight_col_obs.min_vals, self.weight_col_obs.max_vals)

    def set_equalization_scale(self, equalization_scale):
        self.equalization_scale = equalization_scale

    with_args = classmethod(_with_args)


def calculate_equalization_scale(input_obs: _InputEqualizationObserver,
                                 weight_obs: _WeightEqualizationObserver) -> torch.Tensor:
    r""" Calculates the equalization scale and sets the equalization_scale value
    in the observers.

    Args:
        input_obs: Observer that tracks the ranges for the input columns
        weight_obs: Observer that tracks the ranges for the weight columns
    """

    (min_inputs, max_inputs) = input_obs.get_input_minmax()
    (min_weights, max_weights) = weight_obs.get_weight_col_minmax()

    if not (check_min_max_valid(min_inputs, max_inputs) and check_min_max_valid(min_weights, max_weights)):
        return torch.tensor(1)

    if not (min_inputs.shape == min_weights.shape):
        raise ValueError(
            "Input and Weight must have the same column dimension. " +
            f"Found {min_inputs.shape} and {max_inputs.shape} instead."
        )

    equalization_scale = torch.sqrt((max_weights - min_weights) / (max_inputs - min_inputs))
    return equalization_scale


class EqualizationQConfig(namedtuple('EqualizationQConfig', ['input_activation', 'weight'])):
    """
    Describes how to quantize a layer or a part of the network specifically for
    input-weight equalization by providing settings (observer classes) for
    inputs, outputs, and weights.

    Note that EqualizationQConfig needs to contain observer **classes** (like
    MinMaxObserver) or a callable that returns instances on invocation, not the
    concrete observer instances themselves.
    Quantization function will instantiate observers multiple times for each of
    the layers.

    Observer classes have usually reasonable default arguments, but they can be
    overwritten with `with_args` method (that behaves like functools.partial):

    my_qconfig = EqualizationQConfig(input_activation=_InputEqualizationObserver.with_args(dtype=torch.qint8),
                                    weight=_WeightEqualizationObserver.with_args(dtype=torch.qint8))
    """
    def __new__(cls, input_activation=torch.nn.Identity, weight=torch.nn.Identity):
        if isinstance(input_activation, nn.Module) or isinstance(weight, nn.Module):
            raise ValueError("EqualizationQConfig received observer instance, please pass observer class instead. " +
                             "Use MyObserver.with_args(x=1) to override arguments to constructor if needed")
        self = super(EqualizationQConfig, cls).__new__(cls, input_activation, weight)
        return self


input_equalization_observer = _InputEqualizationObserver.with_args(
    dtype=torch.quint8, qscheme=torch.per_tensor_symmetric)
weight_equalization_observer = _WeightEqualizationObserver.with_args(
    dtype=torch.qint8, qscheme=torch.per_channel_symmetric)
default_equalization_qconfig = EqualizationQConfig(input_activation=input_equalization_observer,
                                                   weight=weight_equalization_observer)

def node_supports_equalization(node: Node, modules) -> bool:
    """ Checks if the current node supports equalization
    Currently we only support nn.Linear and F.Linear layers
    """
    if node.op == 'call_module':
        return isinstance(modules[node.target], nn.Linear)
    elif node.op == 'call_function':
        return node.target == F.linear
    return False

def is_equalization_observer(observer: nn.Module) -> bool:
    return (isinstance(observer, _InputEqualizationObserver) or
            isinstance(observer, _WeightEqualizationObserver))

def get_weight_eq_obs(
    input_eq_obs_node: Node,
    model: GraphModule,
    modules: Dict[str, nn.Module]
) -> Tuple[Optional[Node], Optional[_WeightEqualizationObserver]]:
    """ Gets the following weight equalization observer. There should always
    exsist a weight equalization observer after an input equalization observer.

    Returns the operation node that follows the input equalizatoin observer node
    and the weight equalization observer
    """

    # Find the op node that comes directly after the input equaliation observer
    op_node = None
    for user in input_eq_obs_node.users.keys():
        if node_supports_equalization(user, modules):
            op_node = user
            break

    if op_node is None:
        return None, None

    elif op_node.op == 'call_module':
        # If the next op_node is a nn.Linear layer, then it must have a
        # WeightEqualizationObserver configuration
        equalization_qconfig_map: Dict[str, Any] = model._equalization_qconfig_map  # type: ignore[assignment]
        assert(equalization_qconfig_map.get(op_node.name, None) is not None)
        weight_eq_obs = equalization_qconfig_map.get(op_node.name, None).weight()

        assert(isinstance(weight_eq_obs, _WeightEqualizationObserver))
        return op_node, weight_eq_obs

    elif op_node.op == 'call_function':
        assert(isinstance(op_node.args[1], Node))
        weight_observer_nodes = collect_producer_nodes(op_node.args[1])
        if weight_observer_nodes is None:
            return None, None

        for weight_node in weight_observer_nodes:
            if weight_node.op == 'call_module' and \
               isinstance(modules[str(weight_node.target)], _WeightEqualizationObserver):

                weight_eq_obs = modules[str(weight_node.target)]
                assert(isinstance(weight_eq_obs, _WeightEqualizationObserver))
                return op_node, weight_eq_obs

        return None, None
    return None, None

def maybe_get_weight_eq_obs_node(op_node: Node, modules: Dict[str, nn.Module]) -> Optional[Node]:
    """ Given the operation node, we want to find its weight equalization
    observer node
    """
    assert(op_node.op == 'call_function')
    assert(isinstance(op_node.args[1], Node))
    weight_observer_nodes = collect_producer_nodes(op_node.args[1])

    if weight_observer_nodes is None:
        return None

    for weight_node in weight_observer_nodes:
        if weight_node.op == 'call_module' and \
           isinstance(modules[str(weight_node.target)], _WeightEqualizationObserver):
            return weight_node

    return None

def maybe_get_next_input_eq_obs(node: Node, modules: Dict[str, nn.Module]) -> Optional[_InputEqualizationObserver]:
    """ Gets the following input equalization observer if it exists.

    For example, in the case of connecting linear layers:
        x -> inp_obs1 -> eq_obs1 -> linear1 -> out_obs1 -> eq_obs2 -> linear2 -> out_obs2
    If the node being passed in is the linear1 node, then we want to return eq_obs2,
    the following equalization observer for linear2.

    However, if there are no connecting layers:
        x -> inp_obs1 -> eq_obs1 -> linear1 -> out_obs1 -> add
    Then we want to return None.
    """

    assert((node.op == 'call_module' and isinstance(modules[str(node.target)], nn.Linear)) or
           (node.op == 'call_function' and node.target == F.linear))

    # Locate the following output observer if it exists
    maybe_obs_node = maybe_get_next_module(node, modules, ObserverBase)
    if maybe_obs_node is None:
        return None

    maybe_eq_obs_node = maybe_get_next_module(maybe_obs_node, modules, _InputEqualizationObserver)
    if maybe_eq_obs_node is None:
        return None

    maybe_eq_obs = modules[str(maybe_eq_obs_node)]
    assert(isinstance(maybe_eq_obs, _InputEqualizationObserver))
    return maybe_eq_obs

def maybe_get_next_equalization_scale(node: Node, modules: Dict[str, nn.Module]) -> Optional[torch.Tensor]:
    """ If the next next node is an InputEqualizationObserver then we want to
    return its equalization scale, else we return 1

    This is used in the case where there are two connecting linear layers:
        linear1 -> LinearOutObs -> InputEqObs -> linear2
    In this case, the node given is linear1 and we want to locate the InputEqObs.
    """
    next_inp_eq_obs = maybe_get_next_input_eq_obs(node, modules)
    if isinstance(next_inp_eq_obs, _InputEqualizationObserver):
        return next_inp_eq_obs.equalization_scale
    return None

def scale_input_observer(node: Node, modules: Dict[str, nn.Module]) -> None:
    """ Scales the following input quantization observer's min/max values by
    updating the values with the scaled min/max values calculated by the input
    equalization observer
    """
    input_eq_obs = modules[str(node.target)]
    assert(isinstance(input_eq_obs, _InputEqualizationObserver))

    input_quant_obs_node = node.args[0]
    assert(isinstance(input_quant_obs_node, Node))

    input_quant_obs = modules[str(input_quant_obs_node.target)]
    if not isinstance(input_quant_obs, ObserverBase):
        return

    min_input_scaled, max_input_scaled = input_eq_obs.calculate_scaled_minmax()
    input_quant_obs.min_val = min_input_scaled
    input_quant_obs.max_val = max_input_scaled

def scale_weight_node(
    node: Node,
    modules: Dict[str, nn.Module],
    equalization_scale: torch.Tensor,
    next_equalization_scale: Optional[torch.Tensor],
) -> None:
    """ Scale the weights for input-weight equalization by multiplying the
    weight by 1/equalization_scale and next_equalization_scale

    Args:
        node: Current node whose weights we want to scale
        equalization_scale: Current node's calculated equalization scale
        next_equalization_scale: Next node's calculated equalization scale if
           the following node needs to be equalized, 1 otherwise
    """
    assert(isinstance(node.target, str))

    # Scale the weights for input-weight equalization
    # If the following layer needs to be equalized then we will multiply its scale
    weight = modules[node.target].weight
    assert(isinstance(weight, torch.Tensor))

    scaled_weight = torch.mul(weight, torch.reciprocal(equalization_scale))

    if next_equalization_scale is None:
        modules[node.target].weight = nn.Parameter(scaled_weight)
        return

    # Multiply the weights row wise by the next equalization scale
    new_shape = [1] * weight.ndim
    new_shape[0] = weight.size(0)
    next_equalization_scale_reshaped = torch.reshape(next_equalization_scale, new_shape)
    scaled_weight = torch.mul(scaled_weight, next_equalization_scale_reshaped)

    modules[node.target].weight = nn.Parameter(scaled_weight)

    # Multiply the bias element wise by the next equalization scale
    bias = modules[node.target].bias
    assert(isinstance(bias, torch.Tensor))

    scaled_bias = torch.mul(bias, next_equalization_scale)
    modules[node.target].bias = nn.Parameter(scaled_bias)

def scale_weight_functional(
    op_node: Node,
    model: GraphModule,
    modules: Dict[str, nn.Module],
    equalization_scale: torch.Tensor,
    next_equalization_scale: Optional[torch.Tensor],
) -> None:
    """ Scales the weight value for functional layers
    """

    # Find the next functional node so that we can construct the weight observer nodes
    assert(isinstance(op_node.args[1], Node))
    weight_observer_nodes = collect_producer_nodes(op_node.args[1])
    if weight_observer_nodes is None:
        return

    weight = None
    for weight_node in weight_observer_nodes:
        # Find the node containing the weight values
        if weight_node.op == 'get_attr':
            weight = model.get_buffer(str(weight_node.target))
            break
    if weight is None:
        return

    # Scale the weights for input-weight equalization
    scaled_weight = torch.mul(weight, torch.reciprocal(equalization_scale))
    weight_parent_name, weight_name = _parent_name(weight_node.target)

    if next_equalization_scale is None:
        setattr(modules[weight_parent_name], weight_name, scaled_weight)
        assert(torch.allclose(model.get_buffer(str(weight_node.target)), scaled_weight))
        return

    # Multiply the weights row wise by the next equalization scale
    new_shape = [1] * weight.ndim
    new_shape[0] = weight.size(0)
    next_equalization_scale_reshaped = torch.reshape(next_equalization_scale, new_shape)
    scaled_weight = torch.mul(scaled_weight, next_equalization_scale_reshaped)

    setattr(modules[weight_parent_name], weight_name, scaled_weight)
    assert(torch.allclose(model.get_buffer(str(weight_node.target)), scaled_weight))

    # Multiply the bias element wise by the next equalization scale
    bias = None
    for bias_node, _ in op_node.users.items():
        # Find the node containing the weight values
        if bias_node.op == 'get_attr':
            bias = model.get_buffer(str(bias_node.target))
            break
    if bias is None:
        return

    scaled_bias = torch.mul(bias, next_equalization_scale)
    bias_parent_name, bias_name = _parent_name(bias_node.target)
    setattr(modules[bias_parent_name], bias_name, scaled_bias)
    assert(torch.allclose(model.get_buffer(str(bias_node.target)), scaled_bias))

def clear_weight_quant_obs_node(op_node: Node, modules: Dict[str, nn.Module]) -> None:
    """ Given the operation node, we want find the corresponding quantization
    observer and reset its min/max values
    """
    assert(op_node.op == 'call_function')
    assert(isinstance(op_node.args[1], Node))
    weight_observer_nodes = collect_producer_nodes(op_node.args[1])

    if weight_observer_nodes is None:
        return None

    for weight_node in weight_observer_nodes:
        if weight_node.op == 'call_module':
            weight_quant_obs = modules[str(weight_node.target)]
            if isinstance(modules[str(weight_node.target)], ObserverBase):
                weight_quant_obs.min_val = torch.tensor(float("inf"))
                weight_quant_obs.max_val = torch.tensor(float("-inf"))

def update_obs_for_equalization(model: GraphModule, modules: Dict[str, nn.Module]) -> Dict[str, _WeightEqualizationObserver]:
    """ Update all of the observer's equalization scale. For each
    InputEqualizationObserver, we will find the location of the next
    WeightEqualizationObserver, create it, and calculate the equalization scale
    based on the two observers.

    We will then return a dictionary mapping operation node names to
    the corresponding WeightEqualizationObservers for that operation.
    """
    weight_eq_obs_dict = {}
    for node in model.graph.nodes:
        if node.op == 'call_module' and isinstance(modules[node.target], _InputEqualizationObserver):
            input_eq_obs = modules[node.target]
            assert(isinstance(input_eq_obs, _InputEqualizationObserver))
            op_node, weight_eq_obs = get_weight_eq_obs(node, model, modules)

            if op_node is None or weight_eq_obs is None:
                continue

            if op_node.op == 'call_module':
                # Calibrate the weight equalization observer since it has just
                # been created
                weight_eq_obs(modules[str(op_node.target)].weight)

            # Calculate and set the equalization scale values
            equalization_scale = calculate_equalization_scale(input_eq_obs, weight_eq_obs)
            input_eq_obs.set_equalization_scale(equalization_scale)
            weight_eq_obs.set_equalization_scale(equalization_scale)

            weight_eq_obs_dict[op_node.name] = weight_eq_obs

    return weight_eq_obs_dict

def convert_eq_obs(
    model: GraphModule,
    modules: Dict[str, nn.Module],
    weight_eq_obs_dict: Dict[str, _WeightEqualizationObserver],
) -> None:
    """ Removes the input equalization observers and replaces them with mul
    operators whenever applicable. Updates the input quantization observers with
    the scaled input min/max values. Scales the weights by the current and next
    equalization scales, and removes the weight equalization observer node if it
    exists.

    Before:
                                    weight values
                                          |
                                    WeightQuantObs
                                          |
                                      WeightEqObs
                                          |
        x -> InpQuantObs -> InpEqObs -> linear -> OutQuantObs

    After:
                                              scaled weight values
                                                      |
       equalization scale                       WeightQuantObs
              |                                       |
        x -> mul -> InpQuantObs (scaled min/max) -> linear -> OutQuantObs
    """
    for node in model.graph.nodes:
        if node.op == 'call_module' and isinstance(modules[node.target], _InputEqualizationObserver):
            inp_quant_obs_node = node.args[0]
            prev_node = inp_quant_obs_node.args[0]
            # Update the following input quantization observer's min/max values
            scale_input_observer(node, modules)

            # Update the following input quantization observer's min/max values
            scale_input_observer(node, modules)

            if (prev_node.op == 'call_module' and isinstance(modules[str(prev_node.target)], nn.Linear)) or \
               (prev_node.op == 'call_function' and prev_node.target == F.linear):
                # If this is a connecting linear layer, we want to remove the
                # InputEqualizationObserver (current node)
                orig_users = list(node.users.keys())
                for user_node in orig_users:
                    user_node.replace_input_with(node, inp_quant_obs_node)
                # Erase the node
                model.graph.erase_node(node)
                continue

            # Remove the InputEqualization node and add a mul operator before
            # the quantization observer node that appears before the equalization node
            # Before: x -> input_quant_obs -> input_eq_obs -> linear
            # After: x -> mul -> input_quant_obs -> linear

            # Create a node containing the equalization scale
            with model.graph.inserting_before(inp_quant_obs_node):
                get_new_eq_scale_name = get_new_attr_name_with_prefix(prev_node.name + '_equalization_scale')
                name = get_new_eq_scale_name(modules)
                setattr(model, name, modules[node.target].equalization_scale)
                eq_scale_node = model.graph.create_node('get_attr', name)

            # Create a node multiplying the input with the equalization scale
            with model.graph.inserting_after(eq_scale_node):
                inputs = (prev_node, eq_scale_node)
                mul_node = model.graph.create_node("call_function", torch.mul, inputs)

            # Set the mul nod to be the input_quant_obs_node's input instead of
            # the previous node
            inp_quant_obs_node.replace_input_with(prev_node, mul_node)

            # For all of the current node's users, replace the current node with
            # the input quantization observer node
            orig_users = list(node.users.keys())
            for user_node in orig_users:
                user_node.replace_input_with(node, inp_quant_obs_node)

            # Erase the InputEqualizationObserver node
            model.graph.erase_node(node)

        elif weight_eq_obs_dict.get(node.name, None) is not None:
            weight_eq_obs = weight_eq_obs_dict.get(node.name)
            assert(isinstance(weight_eq_obs, _WeightEqualizationObserver))
            equalization_scale = weight_eq_obs.equalization_scale
            maybe_next_equalization_scale = maybe_get_next_equalization_scale(node, modules)

            # Scale the weight nodes
            if node.op == 'call_module':
                scale_weight_node(node, modules, equalization_scale, maybe_next_equalization_scale)
            elif node.op == 'call_function':
                scale_weight_functional(node, model, modules, equalization_scale, maybe_next_equalization_scale)

                weight_eq_obs_node = maybe_get_weight_eq_obs_node(node, modules)
                if weight_eq_obs_node is None:
                    return

                # Clear the quantization observer's min/max values so that they
                # can get updated later based on the new scale values
                clear_weight_quant_obs_node(node, modules)

                # Erase the weight equalization observer node
                prev_node = weight_eq_obs_node.args[0]
                orig_users = list(weight_eq_obs_node.users.keys())
                for user_node in orig_users:
                    user_node.replace_input_with(weight_eq_obs_node, prev_node)
                model.graph.erase_node(weight_eq_obs_node)

def _convert_equalization_ref(model: GraphModule):
    """ Reference function which applies changes needed for equalization, but
    does not quantize the nodes
    """
    modules = dict(model.named_modules(remove_duplicate=False))

    # Calculate the equalization scale, update the observers with the scaled
    # inputs, and scale the weight
    weight_eq_obs_dict = update_obs_for_equalization(model, modules)
    convert_eq_obs(model, modules, weight_eq_obs_dict)

    return GraphModule(model, model.graph)<|MERGE_RESOLUTION|>--- conflicted
+++ resolved
@@ -37,14 +37,8 @@
     The running minimum/maximum :math:`x_\text{min/max}` are computed in the
     same way as :class:`~torch.quantization.observer.PerChannelMinMaxObserver`,
     with the difference that the running min/max values are stored per column.
-<<<<<<< HEAD
-
-    .. note:: If the running minimum equals to the running maximum, the scales
-              and zero_points are set to 1.0 and 0.
-=======
     This observer is intended to be used along with a WeightEqualizationObserver
     to calculate the equalization scale.
->>>>>>> 31e248ad
     """
 
     def __init__(self, dtype=torch.quint8, qscheme=torch.per_tensor_affine,
@@ -536,8 +530,6 @@
         if node.op == 'call_module' and isinstance(modules[node.target], _InputEqualizationObserver):
             inp_quant_obs_node = node.args[0]
             prev_node = inp_quant_obs_node.args[0]
-            # Update the following input quantization observer's min/max values
-            scale_input_observer(node, modules)
 
             # Update the following input quantization observer's min/max values
             scale_input_observer(node, modules)
