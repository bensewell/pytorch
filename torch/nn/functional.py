r"""Functional interface"""
from typing import Callable, List, Optional, Tuple
import math
import warnings

import torch
from torch import _VF
from torch._C import _infer_size, _add_docstr
from torch._torch_docs import reproducibility_notes, tf32_notes

from .._jit_internal import boolean_dispatch, _overload
from ..overrides import (
    has_torch_function, has_torch_function_unary, has_torch_function_variadic,
    handle_torch_function)
from . import _reduction as _Reduction
from . import grad  # noqa: F401
from .modules import utils
from .modules.utils import _single, _pair, _triple, _list_with_default


Tensor = torch.Tensor

conv1d = _add_docstr(
    torch.conv1d,
    r"""
conv1d(input, weight, bias=None, stride=1, padding=0, dilation=1, groups=1) -> Tensor

Applies a 1D convolution over an input signal composed of several input
planes.

{tf32_note}

See :class:`~torch.nn.Conv1d` for details and output shape.

Note:
    {cudnn_reproducibility_note}
""".format(
        **reproducibility_notes, **tf32_notes
    )
    + r"""

    Padding mode 'valid' is the same as no padding. 'same' pads the input so
    the output has shape ``ceil(in_shape / stride)`` in each dimension.
    For the default ``stride = 1``, the output is the same size as the input.

    .. warning::
        For ``padding='same'``, if the ``weight`` is even-length and
        ``dilation`` is odd in any dimension, a full :func:`pad` operation
        may be needed internally. Lowering performance.

Args:
    input: input tensor of shape :math:`(\text{minibatch} , \text{in\_channels} , iW)`
    weight: filters of shape :math:`(\text{out\_channels} , \frac{\text{in\_channels}}{\text{groups}} , kW)`
    bias: optional bias of shape :math:`(\text{out\_channels})`. Default: ``None``
    stride: the stride of the convolving kernel. Can be a single number or
      a one-element tuple `(sW,)`. Default: 1
    padding: implicit paddings on both sides of the input. Can be a mode {'valid', 'same'},
      single number or a one-element tuple `(padW,)`. Default: 0
    dilation: the spacing between kernel elements. Can be a single number or
      a one-element tuple `(dW,)`. Default: 1
    groups: split input into groups, :math:`\text{in\_channels}` should be divisible by
      the number of groups. Default: 1

Examples::

    >>> filters = torch.randn(33, 16, 3)
    >>> inputs = torch.randn(20, 16, 50)
    >>> F.conv1d(inputs, filters)
""",
)

conv2d = _add_docstr(
    torch.conv2d,
    r"""
conv2d(input, weight, bias=None, stride=1, padding=0, dilation=1, groups=1) -> Tensor

Applies a 2D convolution over an input image composed of several input
planes.

{tf32_note}

See :class:`~torch.nn.Conv2d` for details and output shape.

Note:
    {cudnn_reproducibility_note}
<<<<<<< HEAD
""".format(**reproducibility_notes, **tf32_notes) + r"""

    Padding mode 'valid' is the same as no padding. 'same' pads the input so
    the output has shape ``ceil(in_shape / stride)`` in each dimension.
    For the default ``stride = 1``, the output is the same size as the input.

    .. warning::
        For ``padding='same'``, if the ``weight`` is even-length and
        ``dilation`` is odd in any dimension, a full :func:`pad` operation
        may be needed internally. Lowering performance.

=======
""".format(
        **reproducibility_notes, **tf32_notes
    )
    + r"""
>>>>>>> f01082e0
Args:
    input: input tensor of shape :math:`(\text{minibatch} , \text{in\_channels} , iH , iW)`
    weight: filters of shape :math:`(\text{out\_channels} , \frac{\text{in\_channels}}{\text{groups}} , kH , kW)`
    bias: optional bias tensor of shape :math:`(\text{out\_channels})`. Default: ``None``
    stride: the stride of the convolving kernel. Can be a single number or a
      tuple `(sH, sW)`. Default: 1
    padding: implicit paddings on both sides of the input. Can be a mode {'valid', 'same'},
      single number or a tuple `(padH, padW)`. Default: 0
    dilation: the spacing between kernel elements. Can be a single number or
      a tuple `(dH, dW)`. Default: 1
    groups: split input into groups, :math:`\text{in\_channels}` should be divisible by the
      number of groups. Default: 1

Examples::

    >>> # With square kernels and equal stride
    >>> filters = torch.randn(8,4,3,3)
    >>> inputs = torch.randn(1,4,5,5)
    >>> F.conv2d(inputs, filters, padding=1)
""",
)  # noqa: E501

conv3d = _add_docstr(
    torch.conv3d,
    r"""
conv3d(input, weight, bias=None, stride=1, padding=0, dilation=1, groups=1) -> Tensor

Applies a 3D convolution over an input image composed of several input
planes.

{tf32_note}

See :class:`~torch.nn.Conv3d` for details and output shape.

Note:
    {cudnn_reproducibility_note}
""".format(
        **reproducibility_notes, **tf32_notes
    )
    + r"""

    Padding mode 'valid' is the same as no padding. 'same' pads the input so
    the output has shape ``ceil(in_shape / stride)`` in each dimension.
    For the default ``stride = 1``, the output is the same size as the input.

    .. warning::
        For ``padding='same'``, if the ``weight`` is even-length and
        ``dilation`` is odd in any dimension, a full :func:`pad` operation
        may be needed internally. Lowering performance.

Args:
    input: input tensor of shape :math:`(\text{minibatch} , \text{in\_channels} , iT , iH , iW)`
    weight: filters of shape :math:`(\text{out\_channels} , \frac{\text{in\_channels}}{\text{groups}} , kT , kH , kW)`
    bias: optional bias tensor of shape :math:`(\text{out\_channels})`. Default: None
    stride: the stride of the convolving kernel. Can be a single number or a
      tuple `(sT, sH, sW)`. Default: 1
    padding: implicit paddings on both sides of the input. Can be a mode {'valid', 'same'},
      single number or a tuple `(padT, padH, padW)`. Default: 0
    dilation: the spacing between kernel elements. Can be a single number or
      a tuple `(dT, dH, dW)`. Default: 1
    groups: split input into groups, :math:`\text{in\_channels}` should be divisible by
      the number of groups. Default: 1

Examples::

    >>> filters = torch.randn(33, 16, 3, 3, 3)
    >>> inputs = torch.randn(20, 16, 50, 10, 20)
    >>> F.conv3d(inputs, filters)
""",
)  # noqa: E501

conv_transpose1d = _add_docstr(
    torch.conv_transpose1d,
    r"""
conv_transpose1d(input, weight, bias=None, stride=1, padding=0, output_padding=0, groups=1, dilation=1) -> Tensor

Applies a 1D transposed convolution operator over an input signal
composed of several input planes, sometimes also called "deconvolution".

{tf32_note}

See :class:`~torch.nn.ConvTranspose1d` for details and output shape.

Note:
    {cudnn_reproducibility_note}
""".format(
        **reproducibility_notes, **tf32_notes
    )
    + r"""

Args:
    input: input tensor of shape :math:`(\text{minibatch} , \text{in\_channels} , iW)`
    weight: filters of shape :math:`(\text{in\_channels} , \frac{\text{out\_channels}}{\text{groups}} , kW)`
    bias: optional bias of shape :math:`(\text{out\_channels})`. Default: None
    stride: the stride of the convolving kernel. Can be a single number or a
      tuple ``(sW,)``. Default: 1
    padding: ``dilation * (kernel_size - 1) - padding`` zero-padding will be added to both
      sides of each dimension in the input. Can be a single number or a tuple
      ``(padW,)``. Default: 0
    output_padding: additional size added to one side of each dimension in the
      output shape. Can be a single number or a tuple ``(out_padW)``. Default: 0
    groups: split input into groups, :math:`\text{in\_channels}` should be divisible by the
      number of groups. Default: 1
    dilation: the spacing between kernel elements. Can be a single number or
      a tuple ``(dW,)``. Default: 1

Examples::

    >>> inputs = torch.randn(20, 16, 50)
    >>> weights = torch.randn(16, 33, 5)
    >>> F.conv_transpose1d(inputs, weights)
""",
)

conv_transpose2d = _add_docstr(
    torch.conv_transpose2d,
    r"""
conv_transpose2d(input, weight, bias=None, stride=1, padding=0, output_padding=0, groups=1, dilation=1) -> Tensor

Applies a 2D transposed convolution operator over an input image
composed of several input planes, sometimes also called "deconvolution".

{tf32_note}

See :class:`~torch.nn.ConvTranspose2d` for details and output shape.

Note:
    {cudnn_reproducibility_note}
""".format(
        **reproducibility_notes, **tf32_notes
    )
    + r"""

Args:
    input: input tensor of shape :math:`(\text{minibatch} , \text{in\_channels} , iH , iW)`
    weight: filters of shape :math:`(\text{in\_channels} , \frac{\text{out\_channels}}{\text{groups}} , kH , kW)`
    bias: optional bias of shape :math:`(\text{out\_channels})`. Default: None
    stride: the stride of the convolving kernel. Can be a single number or a
      tuple ``(sH, sW)``. Default: 1
    padding: ``dilation * (kernel_size - 1) - padding`` zero-padding will be added to both
      sides of each dimension in the input. Can be a single number or a tuple
      ``(padH, padW)``. Default: 0
    output_padding: additional size added to one side of each dimension in the
      output shape. Can be a single number or a tuple ``(out_padH, out_padW)``.
      Default: 0
    groups: split input into groups, :math:`\text{in\_channels}` should be divisible by the
      number of groups. Default: 1
    dilation: the spacing between kernel elements. Can be a single number or
      a tuple ``(dH, dW)``. Default: 1

Examples::

    >>> # With square kernels and equal stride
    >>> inputs = torch.randn(1, 4, 5, 5)
    >>> weights = torch.randn(4, 8, 3, 3)
    >>> F.conv_transpose2d(inputs, weights, padding=1)
""",
)  # noqa: E501

conv_transpose3d = _add_docstr(
    torch.conv_transpose3d,
    r"""
conv_transpose3d(input, weight, bias=None, stride=1, padding=0, output_padding=0, groups=1, dilation=1) -> Tensor

Applies a 3D transposed convolution operator over an input image
composed of several input planes, sometimes also called "deconvolution"

{tf32_note}

See :class:`~torch.nn.ConvTranspose3d` for details and output shape.

Note:
    {cudnn_reproducibility_note}
""".format(
        **reproducibility_notes, **tf32_notes
    )
    + r"""

Args:
    input: input tensor of shape :math:`(\text{minibatch} , \text{in\_channels} , iT , iH , iW)`
    weight: filters of shape :math:`(\text{in\_channels} , \frac{\text{out\_channels}}{\text{groups}} , kT , kH , kW)`
    bias: optional bias of shape :math:`(\text{out\_channels})`. Default: None
    stride: the stride of the convolving kernel. Can be a single number or a
      tuple ``(sT, sH, sW)``. Default: 1
    padding: ``dilation * (kernel_size - 1) - padding`` zero-padding will be added to both
      sides of each dimension in the input. Can be a single number or a tuple
      ``(padT, padH, padW)``. Default: 0
    output_padding: additional size added to one side of each dimension in the
      output shape. Can be a single number or a tuple
      ``(out_padT, out_padH, out_padW)``. Default: 0
    groups: split input into groups, :math:`\text{in\_channels}` should be divisible by the
      number of groups. Default: 1
    dilation: the spacing between kernel elements. Can be a single number or
      a tuple `(dT, dH, dW)`. Default: 1

Examples::

    >>> inputs = torch.randn(20, 16, 50, 10, 20)
    >>> weights = torch.randn(16, 33, 3, 3, 3)
    >>> F.conv_transpose3d(inputs, weights)
""",
)  # noqa: E501

conv_tbc = _add_docstr(
    torch.conv_tbc,
    r"""
Applies a 1-dimensional sequence convolution over an input sequence.
Input and output dimensions are (Time, Batch, Channels) - hence TBC.

Args:
    input: input tensor of shape :math:`(\text{sequence length} \times batch \times \text{in\_channels})`
    weight: filter of shape (:math:`\text{kernel width} \times \text{in\_channels} \times \text{out\_channels}`)
    bias: bias of shape (:math:`\text{out\_channels}`)
    pad: number of timesteps to pad. Default: 0
""",
)


# Pooling
avg_pool1d = _add_docstr(
    torch.avg_pool1d,
    r"""
avg_pool1d(input, kernel_size, stride=None, padding=0, ceil_mode=False, count_include_pad=True) -> Tensor

Applies a 1D average pooling over an input signal composed of several
input planes.

See :class:`~torch.nn.AvgPool1d` for details and output shape.

Args:
    input: input tensor of shape :math:`(\text{minibatch} , \text{in\_channels} , iW)`
    kernel_size: the size of the window. Can be a single number or a
      tuple `(kW,)`
    stride: the stride of the window. Can be a single number or a tuple
      `(sW,)`. Default: :attr:`kernel_size`
    padding: implicit zero paddings on both sides of the input. Can be a
      single number or a tuple `(padW,)`. Default: 0
    ceil_mode: when True, will use `ceil` instead of `floor` to compute the
        output shape. Default: ``False``
    count_include_pad: when True, will include the zero-padding in the
        averaging calculation. Default: ``True``

Examples::

    >>> # pool of square window of size=3, stride=2
    >>> input = torch.tensor([[[1, 2, 3, 4, 5, 6, 7]]], dtype=torch.float32)
    >>> F.avg_pool1d(input, kernel_size=3, stride=2)
    tensor([[[ 2.,  4.,  6.]]])

""",
)


avg_pool2d = _add_docstr(
    torch._C._nn.avg_pool2d,
    r"""
avg_pool2d(input, kernel_size, stride=None, padding=0, ceil_mode=False, count_include_pad=True, divisor_override=None) -> Tensor

Applies 2D average-pooling operation in :math:`kH \times kW` regions by step size
:math:`sH \times sW` steps. The number of output features is equal to the number of
input planes.

See :class:`~torch.nn.AvgPool2d` for details and output shape.

Args:
    input: input tensor :math:`(\text{minibatch} , \text{in\_channels} , iH , iW)`
    kernel_size: size of the pooling region. Can be a single number or a
      tuple `(kH, kW)`
    stride: stride of the pooling operation. Can be a single number or a
      tuple `(sH, sW)`. Default: :attr:`kernel_size`
    padding: implicit zero paddings on both sides of the input. Can be a
      single number or a tuple `(padH, padW)`. Default: 0
    ceil_mode: when True, will use `ceil` instead of `floor` in the formula
        to compute the output shape. Default: ``False``
    count_include_pad: when True, will include the zero-padding in the
        averaging calculation. Default: ``True``
    divisor_override: if specified, it will be used as divisor, otherwise
         size of the pooling region will be used. Default: None
""",
)

avg_pool3d = _add_docstr(
    torch._C._nn.avg_pool3d,
    r"""
avg_pool3d(input, kernel_size, stride=None, padding=0, ceil_mode=False, count_include_pad=True, divisor_override=None) -> Tensor

Applies 3D average-pooling operation in :math:`kT \times kH \times kW` regions by step
size :math:`sT \times sH \times sW` steps. The number of output features is equal to
:math:`\lfloor\frac{\text{input planes}}{sT}\rfloor`.

See :class:`~torch.nn.AvgPool3d` for details and output shape.

Args:
    input: input tensor :math:`(\text{minibatch} , \text{in\_channels} , iT \times iH , iW)`
    kernel_size: size of the pooling region. Can be a single number or a
      tuple `(kT, kH, kW)`
    stride: stride of the pooling operation. Can be a single number or a
      tuple `(sT, sH, sW)`. Default: :attr:`kernel_size`
    padding: implicit zero paddings on both sides of the input. Can be a
      single number or a tuple `(padT, padH, padW)`, Default: 0
    ceil_mode: when True, will use `ceil` instead of `floor` in the formula
        to compute the output shape
    count_include_pad: when True, will include the zero-padding in the
        averaging calculation
    divisor_override: if specified, it will be used as divisor, otherwise
        size of the pooling region will be used. Default: None
""",
)


def fractional_max_pool2d_with_indices(
    input, kernel_size, output_size=None, output_ratio=None, return_indices=False, _random_samples=None
):
    # type: (Tensor, BroadcastingList2[int], Optional[BroadcastingList2[int]], Optional[BroadcastingList2[float]], bool, Optional[Tensor]) -> Tuple[Tensor, Tensor]  # noqa
    r"""Applies 2D fractional max pooling over an input signal composed of several input planes.

    Fractional MaxPooling is described in detail in the paper `Fractional MaxPooling`_ by Ben Graham

    The max-pooling operation is applied in :math:`kH \times kW` regions by a stochastic
    step size determined by the target output size.
    The number of output features is equal to the number of input planes.

    Args:
        kernel_size: the size of the window to take a max over.
                     Can be a single number :math:`k` (for a square kernel of :math:`k \times k`)
                     or a tuple `(kH, kW)`
        output_size: the target output size of the image of the form :math:`oH \times oW`.
                     Can be a tuple `(oH, oW)` or a single number :math:`oH` for a square image :math:`oH \times oH`
        output_ratio: If one wants to have an output size as a ratio of the input size, this option can be given.
                      This has to be a number or tuple in the range (0, 1)
        return_indices: if ``True``, will return the indices along with the outputs.
                        Useful to pass to :func:`~torch.nn.functional.max_unpool2d`.

    Examples::
        >>> input = torch.randn(20, 16, 50, 32)
        >>> # pool of square window of size=3, and target output size 13x12
        >>> F.fractional_max_pool2d(input, 3, output_size=(13, 12))
        >>> # pool of square window and target output size being half of input image size
        >>> F.fractional_max_pool2d(input, 3, output_ratio=(0.5, 0.5))

    .. _Fractional MaxPooling:
        http://arxiv.org/abs/1412.6071
    """
    if has_torch_function_unary(input):
        return handle_torch_function(
            fractional_max_pool2d_with_indices,
            (input,),
            input,
            kernel_size,
            output_size=output_size,
            output_ratio=output_ratio,
            return_indices=return_indices,
            _random_samples=_random_samples,
        )
    if output_size is None and output_ratio is None:
        raise ValueError("fractional_max_pool2d requires specifying either " "an output_size or an output_ratio")
    if output_size is None:
        assert output_ratio is not None
        _output_ratio = _pair(output_ratio)
        output_size = [int(input.size(2) * _output_ratio[0]), int(input.size(3) * _output_ratio[1])]

    if _random_samples is None:
        _random_samples = torch.rand(input.size(0), input.size(1), 2, dtype=input.dtype, device=input.device)
    return torch._C._nn.fractional_max_pool2d(input, kernel_size, output_size, _random_samples)


def _fractional_max_pool2d(
    input, kernel_size, output_size=None, output_ratio=None, return_indices=False, _random_samples=None
):
    # type: (Tensor, BroadcastingList2[int], Optional[BroadcastingList2[int]], Optional[BroadcastingList2[float]], bool, Optional[Tensor]) -> Tensor  # noqa
    if has_torch_function_unary(input):
        return handle_torch_function(
            fractional_max_pool2d,
            (input,),
            input,
            kernel_size,
            output_size=output_size,
            output_ratio=output_ratio,
            return_indices=return_indices,
            _random_samples=_random_samples,
        )
    return fractional_max_pool2d_with_indices(
        input, kernel_size, output_size, output_ratio, return_indices, _random_samples
    )[0]


fractional_max_pool2d = boolean_dispatch(
    arg_name="return_indices",
    arg_index=4,
    default=False,
    if_true=fractional_max_pool2d_with_indices,
    if_false=_fractional_max_pool2d,
    module_name=__name__,
    func_name="fractional_max_pool2d",
)


def fractional_max_pool3d_with_indices(
    input, kernel_size, output_size=None, output_ratio=None, return_indices=False, _random_samples=None
):
    # type: (Tensor, BroadcastingList3[int], Optional[BroadcastingList3[int]], Optional[BroadcastingList3[float]], bool, Optional[Tensor]) -> Tuple[Tensor, Tensor]  # noqa
    r"""Applies 3D fractional max pooling over an input signal composed of several input planes.

    Fractional MaxPooling is described in detail in the paper `Fractional MaxPooling`_ by Ben Graham

    The max-pooling operation is applied in :math:`kT \times kH \times kW` regions by a stochastic
    step size determined by the target output size.
    The number of output features is equal to the number of input planes.

    Args:
        kernel_size: the size of the window to take a max over.
                     Can be a single number :math:`k` (for a square kernel of :math:`k \times k \times k`)
                     or a tuple `(kT, kH, kW)`
        output_size: the target output size of the form :math:`oT \times oH \times oW`.
                     Can be a tuple `(oT, oH, oW)` or a single number :math:`oH` for a cubic output
                      :math:`oH \times oH \times oH`
        output_ratio: If one wants to have an output size as a ratio of the input size, this option can be given.
                      This has to be a number or tuple in the range (0, 1)
        return_indices: if ``True``, will return the indices along with the outputs.
                        Useful to pass to :func:`~torch.nn.functional.max_unpool3d`.

    Examples::
        >>> input = torch.randn(20, 16, 50, 32, 16)
        >>> # pool of cubic window of size=3, and target output size 13x12x11
        >>> F.fractional_max_pool3d(input, 3, output_size=(13, 12, 11))
        >>> # pool of cubic window and target output size being half of input size
        >>> F.fractional_max_pool3d(input, 3, output_ratio=(0.5, 0.5, 0.5))

    .. _Fractional MaxPooling:
        http://arxiv.org/abs/1412.6071
    """
    if has_torch_function_unary(input):
        return handle_torch_function(
            fractional_max_pool3d_with_indices,
            (input,),
            input,
            kernel_size,
            output_size=output_size,
            output_ratio=output_ratio,
            return_indices=return_indices,
            _random_samples=_random_samples,
        )
    if output_size is None and output_ratio is None:
        raise ValueError("fractional_max_pool3d requires specifying either " "an output_size or an output_ratio")
    if output_size is None:
        assert output_ratio is not None
        _output_ratio = _triple(output_ratio)
        output_size = [
            int(input.size(2) * _output_ratio[0]),
            int(input.size(3) * _output_ratio[1]),
            int(input.size(4) * _output_ratio[2]),
        ]

    if _random_samples is None:
        _random_samples = torch.rand(input.size(0), input.size(1), 3, dtype=input.dtype, device=input.device)
    return torch._C._nn.fractional_max_pool3d(input, kernel_size, output_size, _random_samples)


def _fractional_max_pool3d(
    input, kernel_size, output_size=None, output_ratio=None, return_indices=False, _random_samples=None
):
    # type: (Tensor, BroadcastingList3[int], Optional[BroadcastingList3[int]], Optional[BroadcastingList3[float]], bool, Optional[Tensor]) -> Tensor  # noqa
    if has_torch_function_unary(input):
        return handle_torch_function(
            fractional_max_pool3d,
            (input,),
            input,
            kernel_size,
            output_size=output_size,
            output_ratio=output_ratio,
            return_indices=return_indices,
            _random_samples=_random_samples,
        )
    return fractional_max_pool3d_with_indices(
        input, kernel_size, output_size, output_ratio, return_indices, _random_samples
    )[0]


fractional_max_pool3d = boolean_dispatch(
    arg_name="return_indices",
    arg_index=4,
    default=False,
    if_true=fractional_max_pool3d_with_indices,
    if_false=_fractional_max_pool3d,
    module_name=__name__,
    func_name="fractional_max_pool3d",
)


def max_pool1d_with_indices(
    input, kernel_size, stride=None, padding=0, dilation=1, ceil_mode=False, return_indices=False
):
    # type: (Tensor, BroadcastingList1[int], Optional[BroadcastingList1[int]], BroadcastingList1[int], BroadcastingList1[int], bool, bool) -> Tuple[Tensor, Tensor]  # noqa
    r"""Applies a 1D max pooling over an input signal composed of several input
    planes.

    See :class:`~torch.nn.MaxPool1d` for details.
    """
    if has_torch_function_unary(input):
        return handle_torch_function(
            max_pool1d_with_indices,
            (input,),
            input,
            kernel_size,
            stride=stride,
            padding=padding,
            dilation=dilation,
            ceil_mode=ceil_mode,
            return_indices=return_indices,
        )
    if stride is None:
        stride = torch.jit.annotate(List[int], [])
    return torch.max_pool1d_with_indices(input, kernel_size, stride, padding, dilation, ceil_mode)


def _max_pool1d(input, kernel_size, stride=None, padding=0, dilation=1, ceil_mode=False, return_indices=False):
    # type: (Tensor, BroadcastingList1[int], Optional[BroadcastingList1[int]], BroadcastingList1[int], BroadcastingList1[int], bool, bool) -> Tensor  # noqa
    if has_torch_function_unary(input):
        return handle_torch_function(
            max_pool1d,
            (input,),
            input,
            kernel_size,
            stride=stride,
            padding=padding,
            dilation=dilation,
            ceil_mode=ceil_mode,
            return_indices=return_indices,
        )
    if stride is None:
        stride = torch.jit.annotate(List[int], [])
    return torch.max_pool1d(input, kernel_size, stride, padding, dilation, ceil_mode)


max_pool1d = boolean_dispatch(
    arg_name="return_indices",
    arg_index=6,
    default=False,
    if_true=max_pool1d_with_indices,
    if_false=_max_pool1d,
    module_name=__name__,
    func_name="max_pool1d",
)


def max_pool2d_with_indices(
    input, kernel_size, stride=None, padding=0, dilation=1, ceil_mode=False, return_indices=False
):
    # type: (Tensor, BroadcastingList2[int], Optional[BroadcastingList2[int]], BroadcastingList2[int], BroadcastingList2[int], bool, bool) -> Tuple[Tensor, Tensor]  # noqa
    r"""Applies a 2D max pooling over an input signal composed of several input
    planes.

    See :class:`~torch.nn.MaxPool2d` for details.
    """
    if has_torch_function_unary(input):
        return handle_torch_function(
            max_pool2d_with_indices,
            (input,),
            input,
            kernel_size,
            stride=stride,
            padding=padding,
            dilation=dilation,
            ceil_mode=ceil_mode,
            return_indices=return_indices,
        )
    if stride is None:
        stride = torch.jit.annotate(List[int], [])
    return torch._C._nn.max_pool2d_with_indices(input, kernel_size, stride, padding, dilation, ceil_mode)


def _max_pool2d(input, kernel_size, stride=None, padding=0, dilation=1, ceil_mode=False, return_indices=False):
    # type: (Tensor, BroadcastingList2[int], Optional[BroadcastingList2[int]], BroadcastingList2[int], BroadcastingList2[int], bool, bool) -> Tensor  # noqa
    if has_torch_function_unary(input):
        return handle_torch_function(
            max_pool2d,
            (input,),
            input,
            kernel_size,
            stride=stride,
            padding=padding,
            dilation=dilation,
            ceil_mode=ceil_mode,
            return_indices=return_indices,
        )
    if stride is None:
        stride = torch.jit.annotate(List[int], [])
    return torch.max_pool2d(input, kernel_size, stride, padding, dilation, ceil_mode)


max_pool2d = boolean_dispatch(
    arg_name="return_indices",
    arg_index=6,
    default=False,
    if_true=max_pool2d_with_indices,
    if_false=_max_pool2d,
    module_name=__name__,
    func_name="max_pool2d",
)


def max_pool3d_with_indices(
    input, kernel_size, stride=None, padding=0, dilation=1, ceil_mode=False, return_indices=False
):
    # type: (Tensor, BroadcastingList3[int], Optional[BroadcastingList3[int]], BroadcastingList3[int], BroadcastingList3[int], bool, bool) -> Tuple[Tensor, Tensor]  # noqa
    r"""Applies a 3D max pooling over an input signal composed of several input
    planes.

    See :class:`~torch.nn.MaxPool3d` for details.
    """
    if has_torch_function_unary(input):
        return handle_torch_function(
            max_pool3d_with_indices,
            (input,),
            input,
            kernel_size,
            stride=stride,
            padding=padding,
            dilation=dilation,
            ceil_mode=ceil_mode,
            return_indices=return_indices,
        )
    if stride is None:
        stride = torch.jit.annotate(List[int], [])
    return torch._C._nn.max_pool3d_with_indices(input, kernel_size, stride, padding, dilation, ceil_mode)


def _max_pool3d(input, kernel_size, stride=None, padding=0, dilation=1, ceil_mode=False, return_indices=False):
    # type: (Tensor, BroadcastingList3[int], Optional[BroadcastingList3[int]], BroadcastingList3[int], BroadcastingList3[int], bool, bool) -> Tensor  # noqa
    if has_torch_function_unary(input):
        return handle_torch_function(
            max_pool3d,
            (input,),
            input,
            kernel_size,
            stride=stride,
            padding=padding,
            dilation=dilation,
            ceil_mode=ceil_mode,
            return_indices=return_indices,
        )
    if stride is None:
        stride = torch.jit.annotate(List[int], [])
    return torch.max_pool3d(input, kernel_size, stride, padding, dilation, ceil_mode)


max_pool3d = boolean_dispatch(
    arg_name="return_indices",
    arg_index=6,
    default=False,
    if_true=max_pool3d_with_indices,
    if_false=_max_pool3d,
    module_name=__name__,
    func_name="max_pool3d",
)


def _unpool_output_size(
    input: Tensor, kernel_size: List[int], stride: List[int], padding: List[int], output_size: Optional[List[int]]
) -> List[int]:
    input_size = input.size()
    default_size = torch.jit.annotate(List[int], [])
    for d in range(len(kernel_size)):
        default_size.append((input_size[d + 2] - 1) * stride[d] + kernel_size[d] - 2 * padding[d])
    if output_size is None:
        ret = default_size
    else:
        if len(output_size) == len(kernel_size) + 2:
            output_size = output_size[2:]
        if len(output_size) != len(kernel_size):
            raise ValueError(
                "output_size should be a sequence containing "
                "{} or {} elements, but it has a length of '{}'".format(
                    len(kernel_size), len(kernel_size) + 2, len(output_size)
                )
            )
        for d in range(len(kernel_size)):
            min_size = default_size[d] - stride[d]
            max_size = default_size[d] + stride[d]
            if not (min_size < output_size[d] < max_size):
                raise ValueError(
                    'invalid output_size "{}" (dim {} must be between {} and {})'.format(
                        output_size, d, min_size, max_size
                    )
                )

        ret = output_size
    return ret


def max_unpool1d(input, indices, kernel_size, stride=None, padding=0, output_size=None):
    # type: (Tensor, Tensor, BroadcastingList1[int], Optional[BroadcastingList1[int]], BroadcastingList1[int], Optional[BroadcastingList1[int]]) -> Tensor  # noqa
    r"""Computes a partial inverse of :class:`MaxPool1d`.

    See :class:`~torch.nn.MaxUnpool1d` for details.
    """
    if has_torch_function_unary(input):
        return handle_torch_function(
            max_unpool1d,
            (input,),
            input,
            indices,
            kernel_size,
            stride=stride,
            padding=padding,
            output_size=output_size,
        )
    kernel_size = _single(kernel_size)
    if stride is not None:
        _stride = _single(stride)
    else:
        _stride = kernel_size
    padding = _single(padding)
    output_size = _unpool_output_size(input, kernel_size, _stride, padding, output_size)
    if isinstance(output_size, list):
        output_size = output_size + [1]
    else:
        output_size = output_size + (1,)
    return torch._C._nn.max_unpool2d(input.unsqueeze(3), indices.unsqueeze(3), output_size).squeeze(3)


def max_unpool2d(input, indices, kernel_size, stride=None, padding=0, output_size=None):
    # type: (Tensor, Tensor, BroadcastingList2[int], Optional[BroadcastingList2[int]], BroadcastingList2[int], Optional[BroadcastingList2[int]]) -> Tensor  # noqa
    r"""Computes a partial inverse of :class:`MaxPool2d`.

    See :class:`~torch.nn.MaxUnpool2d` for details.
    """
    if has_torch_function_unary(input):
        return handle_torch_function(
            max_unpool2d,
            (input,),
            input,
            indices,
            kernel_size,
            stride=stride,
            padding=padding,
            output_size=output_size,
        )
    kernel_size = _pair(kernel_size)
    if stride is not None:
        _stride = _pair(stride)
    else:
        _stride = kernel_size
    padding = _pair(padding)
    output_size = _unpool_output_size(input, kernel_size, _stride, padding, output_size)
    return torch._C._nn.max_unpool2d(input, indices, output_size)


def max_unpool3d(input, indices, kernel_size, stride=None, padding=0, output_size=None):
    # type: (Tensor, Tensor, BroadcastingList3[int], Optional[BroadcastingList3[int]], BroadcastingList3[int], Optional[BroadcastingList3[int]]) -> Tensor  # noqa
    r"""Computes a partial inverse of :class:`MaxPool3d`.

    See :class:`~torch.nn.MaxUnpool3d` for details.
    """
    if has_torch_function_unary(input):
        return handle_torch_function(
            max_unpool3d,
            (input,),
            input,
            indices,
            kernel_size,
            stride=stride,
            padding=padding,
            output_size=output_size,
        )
    kernel_size = _triple(kernel_size)
    if stride is not None:
        _stride = _triple(stride)
    else:
        _stride = kernel_size
    padding = _triple(padding)
    output_size = _unpool_output_size(input, kernel_size, _stride, padding, output_size)
    return torch._C._nn.max_unpool3d(input, indices, output_size, _stride, padding)


def lp_pool2d(input, norm_type, kernel_size, stride=None, ceil_mode=False):
    # type: (Tensor, float, int, Optional[BroadcastingList2[int]], bool) -> Tensor
    r"""Applies a 2D power-average pooling over an input signal composed of
    several input planes. If the sum of all inputs to the power of `p` is
    zero, the gradient is set to zero as well.

    See :class:`~torch.nn.LPPool2d` for details.
    """
    if has_torch_function_unary(input):
        return handle_torch_function(
            lp_pool2d, (input,), input, norm_type, kernel_size, stride=stride, ceil_mode=ceil_mode
        )
    kw, kh = utils._pair(kernel_size)
    if stride is not None:
        out = avg_pool2d(input.pow(norm_type), kernel_size, stride, 0, ceil_mode)
    else:
        out = avg_pool2d(input.pow(norm_type), kernel_size, padding=0, ceil_mode=ceil_mode)

    return (torch.sign(out) * relu(torch.abs(out))).mul(kw * kh).pow(1.0 / norm_type)


def lp_pool1d(input, norm_type, kernel_size, stride=None, ceil_mode=False):
    # type: (Tensor, float, int, Optional[BroadcastingList1[int]], bool) -> Tensor
    r"""Applies a 1D power-average pooling over an input signal composed of
    several input planes. If the sum of all inputs to the power of `p` is
    zero, the gradient is set to zero as well.

    See :class:`~torch.nn.LPPool1d` for details.
    """
    if has_torch_function_unary(input):
        return handle_torch_function(
            lp_pool1d, (input,), input, norm_type, kernel_size, stride=stride, ceil_mode=ceil_mode
        )
    if stride is not None:
        out = avg_pool1d(input.pow(norm_type), kernel_size, stride, 0, ceil_mode)
    else:
        out = avg_pool1d(input.pow(norm_type), kernel_size, padding=0, ceil_mode=ceil_mode)

    return (torch.sign(out) * relu(torch.abs(out))).mul(kernel_size).pow(1.0 / norm_type)


def adaptive_max_pool1d_with_indices(input, output_size, return_indices=False):
    # type: (Tensor, BroadcastingList1[int], bool) -> Tuple[Tensor, Tensor]
    r"""Applies a 1D adaptive max pooling over an input signal composed of
    several input planes.

    See :class:`~torch.nn.AdaptiveMaxPool1d` for details and output shape.

    Args:
        output_size: the target output size (single integer)
        return_indices: whether to return pooling indices. Default: ``False``
    """
    if has_torch_function_unary(input):
        return handle_torch_function(
            adaptive_max_pool1d_with_indices, (input,), input, output_size, return_indices=return_indices
        )
    return torch.adaptive_max_pool1d(input, output_size)


def _adaptive_max_pool1d(input, output_size, return_indices=False):
    # type: (Tensor, BroadcastingList1[int], bool) -> Tensor
    if has_torch_function_unary(input):
        return handle_torch_function(
            adaptive_max_pool1d, (input,), input, output_size, return_indices=return_indices
        )
    return adaptive_max_pool1d_with_indices(input, output_size)[0]


adaptive_max_pool1d = boolean_dispatch(
    arg_name="return_indices",
    arg_index=2,
    default=False,
    if_true=adaptive_max_pool1d_with_indices,
    if_false=_adaptive_max_pool1d,
    module_name=__name__,
    func_name="adaptive_max_pool1d",
)


def adaptive_max_pool2d_with_indices(input, output_size, return_indices=False):
    # type: (Tensor, BroadcastingList2[int], bool) -> Tuple[Tensor, Tensor]
    r"""Applies a 2D adaptive max pooling over an input signal composed of
    several input planes.

    See :class:`~torch.nn.AdaptiveMaxPool2d` for details and output shape.

    Args:
        output_size: the target output size (single integer or
            double-integer tuple)
        return_indices: whether to return pooling indices. Default: ``False``
    """
    if has_torch_function_unary(input):
        return handle_torch_function(
            adaptive_max_pool2d_with_indices, (input,), input, output_size, return_indices=return_indices
        )
    output_size = _list_with_default(output_size, input.size())
    return torch._C._nn.adaptive_max_pool2d(input, output_size)


def _adaptive_max_pool2d(input, output_size, return_indices=False):
    # type: (Tensor, BroadcastingList2[int], bool) -> Tensor
    if has_torch_function_unary(input):
        return handle_torch_function(
            adaptive_max_pool2d, (input,), input, output_size, return_indices=return_indices
        )
    return adaptive_max_pool2d_with_indices(input, output_size)[0]


adaptive_max_pool2d = boolean_dispatch(
    arg_name="return_indices",
    arg_index=2,
    default=False,
    if_true=adaptive_max_pool2d_with_indices,
    if_false=_adaptive_max_pool2d,
    module_name=__name__,
    func_name="adaptive_max_pool2d",
)


def adaptive_max_pool3d_with_indices(input, output_size, return_indices=False):
    # type: (Tensor, BroadcastingList3[int], bool) -> Tuple[Tensor, Tensor]
    r"""Applies a 3D adaptive max pooling over an input signal composed of
    several input planes.

    See :class:`~torch.nn.AdaptiveMaxPool3d` for details and output shape.

    Args:
        output_size: the target output size (single integer or
            triple-integer tuple)
        return_indices: whether to return pooling indices. Default: ``False``
    """
    if has_torch_function_unary(input):
        return handle_torch_function(
            adaptive_max_pool3d_with_indices, (input,), input, output_size, return_indices=return_indices
        )
    output_size = _list_with_default(output_size, input.size())
    return torch._C._nn.adaptive_max_pool3d(input, output_size)


def _adaptive_max_pool3d(input, output_size, return_indices=False):
    # type: (Tensor, BroadcastingList3[int], bool) -> Tensor
    if has_torch_function_unary(input):
        return handle_torch_function(
            adaptive_max_pool3d, (input,), input, output_size, return_indices=return_indices
        )
    return adaptive_max_pool3d_with_indices(input, output_size)[0]


adaptive_max_pool3d = boolean_dispatch(
    arg_name="return_indices",
    arg_index=2,
    default=False,
    if_true=adaptive_max_pool3d_with_indices,
    if_false=_adaptive_max_pool3d,
    module_name=__name__,
    func_name="adaptive_max_pool3d",
)


adaptive_avg_pool1d = _add_docstr(
    torch.adaptive_avg_pool1d,
    r"""
adaptive_avg_pool1d(input, output_size) -> Tensor

Applies a 1D adaptive average pooling over an input signal composed of
several input planes.

See :class:`~torch.nn.AdaptiveAvgPool1d` for details and output shape.

Args:
    output_size: the target output size (single integer)
""",
)


def adaptive_avg_pool2d(input, output_size):
    # type: (Tensor, BroadcastingList2[int]) -> Tensor
    r"""
    Applies a 2D adaptive average pooling over an input signal composed of
    several input planes.

    See :class:`~torch.nn.AdaptiveAvgPool2d` for details and output shape.

    Args:
        output_size: the target output size (single integer or
            double-integer tuple)
    """
    if has_torch_function_unary(input):
        return handle_torch_function(adaptive_avg_pool2d, (input,), input, output_size)
    _output_size = _list_with_default(output_size, input.size())
    return torch._C._nn.adaptive_avg_pool2d(input, _output_size)


def adaptive_avg_pool3d(input, output_size):
    # type: (Tensor, BroadcastingList3[int]) -> Tensor
    r"""
    Applies a 3D adaptive average pooling over an input signal composed of
    several input planes.

    See :class:`~torch.nn.AdaptiveAvgPool3d` for details and output shape.

    Args:
        output_size: the target output size (single integer or
            triple-integer tuple)
    """
    if has_torch_function_unary(input):
        return handle_torch_function(adaptive_avg_pool3d, (input,), input, output_size)
    _output_size = _list_with_default(output_size, input.size())
    return torch._C._nn.adaptive_avg_pool3d(input, _output_size)


# Activation functions
def dropout(input: Tensor, p: float = 0.5, training: bool = True, inplace: bool = False) -> Tensor:
    r"""
    During training, randomly zeroes some of the elements of the input
    tensor with probability :attr:`p` using samples from a Bernoulli
    distribution.

    See :class:`~torch.nn.Dropout` for details.

    Args:
        p: probability of an element to be zeroed. Default: 0.5
        training: apply dropout if is ``True``. Default: ``True``
        inplace: If set to ``True``, will do this operation in-place. Default: ``False``
    """
    if has_torch_function_unary(input):
        return handle_torch_function(dropout, (input,), input, p=p, training=training, inplace=inplace)
    if p < 0.0 or p > 1.0:
        raise ValueError("dropout probability has to be between 0 and 1, " "but got {}".format(p))
    return _VF.dropout_(input, p, training) if inplace else _VF.dropout(input, p, training)


def alpha_dropout(input: Tensor, p: float = 0.5, training: bool = False, inplace: bool = False) -> Tensor:
    r"""Applies alpha dropout to the input.

    See :class:`~torch.nn.AlphaDropout` for details.
    """
    if has_torch_function_unary(input):
        return handle_torch_function(alpha_dropout, (input,), input, p=p, training=training, inplace=inplace)
    if p < 0.0 or p > 1.0:
        raise ValueError("dropout probability has to be between 0 and 1, " "but got {}".format(p))
    return _VF.alpha_dropout_(input, p, training) if inplace else _VF.alpha_dropout(input, p, training)


def dropout2d(input: Tensor, p: float = 0.5, training: bool = True, inplace: bool = False) -> Tensor:
    r"""
    Randomly zero out entire channels (a channel is a 2D feature map,
    e.g., the :math:`j`-th channel of the :math:`i`-th sample in the
    batched input is a 2D tensor :math:`\text{input}[i, j]`) of the input tensor).
    Each channel will be zeroed out independently on every forward call with
    probability :attr:`p` using samples from a Bernoulli distribution.

    See :class:`~torch.nn.Dropout2d` for details.

    Args:
        p: probability of a channel to be zeroed. Default: 0.5
        training: apply dropout if is ``True``. Default: ``True``
        inplace: If set to ``True``, will do this operation in-place. Default: ``False``
    """
    if has_torch_function_unary(input):
        return handle_torch_function(dropout2d, (input,), input, p=p, training=training, inplace=inplace)
    if p < 0.0 or p > 1.0:
        raise ValueError("dropout probability has to be between 0 and 1, " "but got {}".format(p))
    return _VF.feature_dropout_(input, p, training) if inplace else _VF.feature_dropout(input, p, training)


def dropout3d(input: Tensor, p: float = 0.5, training: bool = True, inplace: bool = False) -> Tensor:
    r"""
    Randomly zero out entire channels (a channel is a 3D feature map,
    e.g., the :math:`j`-th channel of the :math:`i`-th sample in the
    batched input is a 3D tensor :math:`\text{input}[i, j]`) of the input tensor).
    Each channel will be zeroed out independently on every forward call with
    probability :attr:`p` using samples from a Bernoulli distribution.

    See :class:`~torch.nn.Dropout3d` for details.

    Args:
        p: probability of a channel to be zeroed. Default: 0.5
        training: apply dropout if is ``True``. Default: ``True``
        inplace: If set to ``True``, will do this operation in-place. Default: ``False``
    """
    # This is 100% the same code as dropout2d. We duplicate this code so that
    # stack traces are not confusing.
    if has_torch_function_unary(input):
        return handle_torch_function(dropout3d, (input,), input, p=p, training=training, inplace=inplace)
    if p < 0.0 or p > 1.0:
        raise ValueError("dropout probability has to be between 0 and 1, " "but got {}".format(p))
    return _VF.feature_dropout_(input, p, training) if inplace else _VF.feature_dropout(input, p, training)


def feature_alpha_dropout(input: Tensor, p: float = 0.5, training: bool = False, inplace: bool = False) -> Tensor:
    r"""
    Randomly masks out entire channels (a channel is a feature map,
    e.g. the :math:`j`-th channel of the :math:`i`-th sample in the batch input
    is a tensor :math:`\text{input}[i, j]`) of the input tensor). Instead of
    setting activations to zero, as in regular Dropout, the activations are set
    to the negative saturation value of the SELU activation function.

    Each element will be masked independently on every forward call with
    probability :attr:`p` using samples from a Bernoulli distribution.
    The elements to be masked are randomized on every forward call, and scaled
    and shifted to maintain zero mean and unit variance.

    See :class:`~torch.nn.FeatureAlphaDropout` for details.

    Args:
        p: dropout probability of a channel to be zeroed. Default: 0.5
        training: apply dropout if is ``True``. Default: ``True``
        inplace: If set to ``True``, will do this operation in-place. Default: ``False``
    """
    if has_torch_function_unary(input):
        return handle_torch_function(
            feature_alpha_dropout, (input,), input, p=p, training=training, inplace=inplace
        )
    if p < 0.0 or p > 1.0:
        raise ValueError("dropout probability has to be between 0 and 1, " "but got {}".format(p))
    return _VF.feature_alpha_dropout_(input, p, training) if inplace else _VF.feature_alpha_dropout(input, p, training)


def _threshold(input: Tensor, threshold: float, value: float, inplace: bool = False) -> Tensor:
    r"""Thresholds each element of the input Tensor.

    See :class:`~torch.nn.Threshold` for more details.
    """
    if has_torch_function_unary(input):
        return handle_torch_function(_threshold, (input,), input, threshold, value, inplace=inplace)
    if inplace:
        result = _VF.threshold_(input, threshold, value)
    else:
        result = _VF.threshold(input, threshold, value)
    return result


# We define this function as _threshold because it takes an argument
# named threshold, which clobbers the recursive reference to the
# function needed for __torch_function__ support
threshold = _threshold

threshold_ = _add_docstr(
    _VF.threshold_,
    r"""
threshold_(input, threshold, value) -> Tensor

In-place version of :func:`~threshold`.
""",
)


def relu(input: Tensor, inplace: bool = False) -> Tensor:
    r"""relu(input, inplace=False) -> Tensor

    Applies the rectified linear unit function element-wise. See
    :class:`~torch.nn.ReLU` for more details.
    """
    if has_torch_function_unary(input):
        return handle_torch_function(relu, (input,), input, inplace=inplace)
    if inplace:
        result = torch.relu_(input)
    else:
        result = torch.relu(input)
    return result


relu_ = _add_docstr(
    torch.relu_,
    r"""
relu_(input) -> Tensor

In-place version of :func:`~relu`.
""",
)


def glu(input: Tensor, dim: int = -1) -> Tensor:
    r"""
    glu(input, dim=-1) -> Tensor

    The gated linear unit. Computes:

    .. math ::
        \text{GLU}(a, b) = a \otimes \sigma(b)

    where `input` is split in half along `dim` to form `a` and `b`, :math:`\sigma`
    is the sigmoid function and :math:`\otimes` is the element-wise product between matrices.

    See `Language Modeling with Gated Convolutional Networks <https://arxiv.org/abs/1612.08083>`_.

    Args:
        input (Tensor): input tensor
        dim (int): dimension on which to split the input. Default: -1
    """
    if has_torch_function_unary(input):
        return handle_torch_function(glu, (input,), input, dim=dim)
    if input.dim() == 0:
        raise RuntimeError("glu does not support scalars because halving size must be even")
    return torch._C._nn.glu(input, dim)


def hardtanh(input: Tensor, min_val: float = -1.0, max_val: float = 1.0, inplace: bool = False) -> Tensor:
    r"""
    hardtanh(input, min_val=-1., max_val=1., inplace=False) -> Tensor

    Applies the HardTanh function element-wise. See :class:`~torch.nn.Hardtanh` for more
    details.
    """
    if has_torch_function_unary(input):
        return handle_torch_function(hardtanh, (input,), input, min_val=min_val, max_val=max_val, inplace=inplace)
    if inplace:
        result = torch._C._nn.hardtanh_(input, min_val, max_val)
    else:
        result = torch._C._nn.hardtanh(input, min_val, max_val)
    return result


hardtanh_ = _add_docstr(
    torch._C._nn.hardtanh_,
    r"""
hardtanh_(input, min_val=-1., max_val=1.) -> Tensor

In-place version of :func:`~hardtanh`.
""",
)


def relu6(input: Tensor, inplace: bool = False) -> Tensor:
    r"""relu6(input, inplace=False) -> Tensor

    Applies the element-wise function :math:`\text{ReLU6}(x) = \min(\max(0,x), 6)`.

    See :class:`~torch.nn.ReLU6` for more details.
    """
    if has_torch_function_unary(input):
        return handle_torch_function(relu6, (input,), input, inplace=inplace)
    return hardtanh(input, 0.0, 6.0, inplace)


def elu(input: Tensor, alpha: float = 1.0, inplace: bool = False) -> Tensor:
    r"""Applies element-wise,
    :math:`\text{ELU}(x) = \max(0,x) + \min(0, \alpha * (\exp(x) - 1))`.

    See :class:`~torch.nn.ELU` for more details.
    """
    if has_torch_function_unary(input):
        return handle_torch_function(elu, (input,), input, alpha=alpha, inplace=inplace)
    if inplace:
        result = torch._C._nn.elu_(input, alpha)
    else:
        result = torch._C._nn.elu(input, alpha)
    return result


elu_ = _add_docstr(
    torch._C._nn.elu_,
    r"""
elu_(input, alpha=1.) -> Tensor

In-place version of :func:`~elu`.
""",
)


def selu(input: Tensor, inplace: bool = False) -> Tensor:
    r"""selu(input, inplace=False) -> Tensor

    Applies element-wise,
    :math:`\text{SELU}(x) = scale * (\max(0,x) + \min(0, \alpha * (\exp(x) - 1)))`,
    with :math:`\alpha=1.6732632423543772848170429916717` and
    :math:`scale=1.0507009873554804934193349852946`.

    See :class:`~torch.nn.SELU` for more details.
    """
    if has_torch_function_unary(input):
        return handle_torch_function(selu, (input,), input, inplace=inplace)
    if inplace:
        result = torch.selu_(input)
    else:
        result = torch.selu(input)
    return result


selu_ = _add_docstr(
    torch.selu_,
    r"""
selu_(input) -> Tensor

In-place version of :func:`~selu`.
""",
)


def celu(input: Tensor, alpha: float = 1.0, inplace: bool = False) -> Tensor:
    r"""celu(input, alpha=1., inplace=False) -> Tensor

    Applies element-wise,
    :math:`\text{CELU}(x) = \max(0,x) + \min(0, \alpha * (\exp(x/\alpha) - 1))`.

    See :class:`~torch.nn.CELU` for more details.
    """
    if has_torch_function_unary(input):
        return handle_torch_function(celu, (input,), input, alpha=alpha, inplace=inplace)
    if inplace:
        result = torch.celu_(input, alpha)
    else:
        result = torch.celu(input, alpha)
    return result


celu_ = _add_docstr(
    torch.celu_,
    r"""
celu_(input, alpha=1.) -> Tensor

In-place version of :func:`~celu`.
""",
)


def leaky_relu(input: Tensor, negative_slope: float = 0.01, inplace: bool = False) -> Tensor:
    r"""
    leaky_relu(input, negative_slope=0.01, inplace=False) -> Tensor

    Applies element-wise,
    :math:`\text{LeakyReLU}(x) = \max(0, x) + \text{negative\_slope} * \min(0, x)`

    See :class:`~torch.nn.LeakyReLU` for more details.
    """
    if has_torch_function_unary(input):
        return handle_torch_function(leaky_relu, (input,), input, negative_slope=negative_slope, inplace=inplace)
    if inplace:
        result = torch._C._nn.leaky_relu_(input, negative_slope)
    else:
        result = torch._C._nn.leaky_relu(input, negative_slope)
    return result


leaky_relu_ = _add_docstr(
    torch._C._nn.leaky_relu_,
    r"""
leaky_relu_(input, negative_slope=0.01) -> Tensor

In-place version of :func:`~leaky_relu`.
""",
)


def prelu(input: Tensor, weight: Tensor) -> Tensor:
    r"""prelu(input, weight) -> Tensor

    Applies element-wise the function
    :math:`\text{PReLU}(x) = \max(0,x) + \text{weight} * \min(0,x)` where weight is a
    learnable parameter.

    See :class:`~torch.nn.PReLU` for more details.
    """
    if has_torch_function_unary(input):
        return handle_torch_function(prelu, (input,), input, weight)
    return torch.prelu(input, weight)


def rrelu(
    input: Tensor, lower: float = 1.0 / 8, upper: float = 1.0 / 3, training: bool = False, inplace: bool = False
) -> Tensor:
    r"""rrelu(input, lower=1./8, upper=1./3, training=False, inplace=False) -> Tensor

    Randomized leaky ReLU.

    See :class:`~torch.nn.RReLU` for more details.
    """
    if has_torch_function_unary(input):
        return handle_torch_function(
            rrelu, (input,), input, lower=lower, upper=upper, training=training, inplace=inplace
        )
    if inplace:
        result = torch.rrelu_(input, lower, upper, training)
    else:
        result = torch.rrelu(input, lower, upper, training)
    return result


rrelu_ = _add_docstr(
    torch.rrelu_,
    r"""
rrelu_(input, lower=1./8, upper=1./3, training=False) -> Tensor

In-place version of :func:`~rrelu`.
""",
)

logsigmoid = _add_docstr(
    torch._C._nn.log_sigmoid,
    r"""
logsigmoid(input) -> Tensor

Applies element-wise :math:`\text{LogSigmoid}(x_i) = \log \left(\frac{1}{1 + \exp(-x_i)}\right)`

See :class:`~torch.nn.LogSigmoid` for more details.
""",
)


def gelu(input):
    r"""gelu(input) -> Tensor

    Applies element-wise the function
    :math:`\text{GELU}(x) = x * \Phi(x)`

    where :math:`\Phi(x)` is the Cumulative Distribution Function for Gaussian Distribution.

    See `Gaussian Error Linear Units (GELUs) <https://arxiv.org/abs/1606.08415>`_.
    """
    if has_torch_function_unary(input):
        return handle_torch_function(gelu, (input,), input)
    return torch._C._nn.gelu(input)


def hardshrink(input: Tensor, lambd: float = 0.5) -> Tensor:
    r"""
    hardshrink(input, lambd=0.5) -> Tensor

    Applies the hard shrinkage function element-wise

    See :class:`~torch.nn.Hardshrink` for more details.
    """
    if has_torch_function_unary(input):
        return handle_torch_function(hardshrink, (input,), input, lambd=lambd)
    return torch.hardshrink(input, lambd)


def tanhshrink(input):
    r"""tanhshrink(input) -> Tensor

    Applies element-wise, :math:`\text{Tanhshrink}(x) = x - \text{Tanh}(x)`

    See :class:`~torch.nn.Tanhshrink` for more details.
    """
    if has_torch_function_unary(input):
        return handle_torch_function(tanhshrink, (input,), input)
    return input - input.tanh()


def softsign(input):
    r"""softsign(input) -> Tensor

    Applies element-wise, the function :math:`\text{SoftSign}(x) = \frac{x}{1 + |x|}`

    See :class:`~torch.nn.Softsign` for more details.
    """
    if has_torch_function_unary(input):
        return handle_torch_function(softsign, (input,), input)
    return input / (input.abs() + 1)


softplus = _add_docstr(
    torch._C._nn.softplus,
    r"""
softplus(input, beta=1, threshold=20) -> Tensor

Applies element-wise, the function :math:`\text{Softplus}(x) = \frac{1}{\beta} * \log(1 + \exp(\beta * x))`.

For numerical stability the implementation reverts to the linear function
when :math:`input \times \beta > threshold`.

See :class:`~torch.nn.Softplus` for more details.
""",
)


def _get_softmax_dim(name: str, ndim: int, stacklevel: int) -> int:
    warnings.warn(
        "Implicit dimension choice for {} has been deprecated. "
        "Change the call to include dim=X as an argument.".format(name),
        stacklevel=stacklevel,
    )
    if ndim == 0 or ndim == 1 or ndim == 3:
        ret = 0
    else:
        ret = 1
    return ret


def softmin(input: Tensor, dim: Optional[int] = None, _stacklevel: int = 3, dtype: Optional[int] = None) -> Tensor:
    r"""Applies a softmin function.

    Note that :math:`\text{Softmin}(x) = \text{Softmax}(-x)`. See softmax definition for mathematical formula.

    See :class:`~torch.nn.Softmin` for more details.

    Args:
        input (Tensor): input
        dim (int): A dimension along which softmin will be computed (so every slice
            along dim will sum to 1).
        dtype (:class:`torch.dtype`, optional): the desired data type of returned tensor.
          If specified, the input tensor is casted to :attr:`dtype` before the operation
          is performed. This is useful for preventing data type overflows. Default: None.
    """
    if has_torch_function_unary(input):
        return handle_torch_function(softmin, (input,), input, dim=dim, _stacklevel=_stacklevel, dtype=dtype)
    if dim is None:
        dim = _get_softmax_dim("softmin", input.dim(), _stacklevel)
    if dtype is None:
        ret = (-input).softmax(dim)
    else:
        ret = (-input).softmax(dim, dtype=dtype)
    return ret


def softmax(input: Tensor, dim: Optional[int] = None, _stacklevel: int = 3, dtype: Optional[int] = None) -> Tensor:
    r"""Applies a softmax function.

    Softmax is defined as:

    :math:`\text{Softmax}(x_{i}) = \frac{\exp(x_i)}{\sum_j \exp(x_j)}`

    It is applied to all slices along dim, and will re-scale them so that the elements
    lie in the range `[0, 1]` and sum to 1.

    See :class:`~torch.nn.Softmax` for more details.

    Args:
        input (Tensor): input
        dim (int): A dimension along which softmax will be computed.
        dtype (:class:`torch.dtype`, optional): the desired data type of returned tensor.
          If specified, the input tensor is casted to :attr:`dtype` before the operation
          is performed. This is useful for preventing data type overflows. Default: None.

    .. note::
        This function doesn't work directly with NLLLoss,
        which expects the Log to be computed between the Softmax and itself.
        Use log_softmax instead (it's faster and has better numerical properties).

    """
    if has_torch_function_unary(input):
        return handle_torch_function(softmax, (input,), input, dim=dim, _stacklevel=_stacklevel, dtype=dtype)
    if dim is None:
        dim = _get_softmax_dim("softmax", input.dim(), _stacklevel)
    if dtype is None:
        ret = input.softmax(dim)
    else:
        ret = input.softmax(dim, dtype=dtype)
    return ret


def gumbel_softmax(logits: Tensor, tau: float = 1, hard: bool = False, eps: float = 1e-10, dim: int = -1) -> Tensor:
    r"""
    Samples from the Gumbel-Softmax distribution (`Link 1`_  `Link 2`_) and optionally discretizes.

    Args:
      logits: `[..., num_features]` unnormalized log probabilities
      tau: non-negative scalar temperature
      hard: if ``True``, the returned samples will be discretized as one-hot vectors,
            but will be differentiated as if it is the soft sample in autograd
      dim (int): A dimension along which softmax will be computed. Default: -1.

    Returns:
      Sampled tensor of same shape as `logits` from the Gumbel-Softmax distribution.
      If ``hard=True``, the returned samples will be one-hot, otherwise they will
      be probability distributions that sum to 1 across `dim`.

    .. note::
      This function is here for legacy reasons, may be removed from nn.Functional in the future.

    .. note::
      The main trick for `hard` is to do  `y_hard - y_soft.detach() + y_soft`

      It achieves two things:
      - makes the output value exactly one-hot
      (since we add then subtract y_soft value)
      - makes the gradient equal to y_soft gradient
      (since we strip all other gradients)

    Examples::
        >>> logits = torch.randn(20, 32)
        >>> # Sample soft categorical using reparametrization trick:
        >>> F.gumbel_softmax(logits, tau=1, hard=False)
        >>> # Sample hard categorical using "Straight-through" trick:
        >>> F.gumbel_softmax(logits, tau=1, hard=True)

    .. _Link 1:
        https://arxiv.org/abs/1611.00712
    .. _Link 2:
        https://arxiv.org/abs/1611.01144
    """
    if has_torch_function_unary(logits):
        return handle_torch_function(gumbel_softmax, (logits,), logits, tau=tau, hard=hard, eps=eps, dim=dim)
    if eps != 1e-10:
        warnings.warn("`eps` parameter is deprecated and has no effect.")

    gumbels = (
        -torch.empty_like(logits, memory_format=torch.legacy_contiguous_format).exponential_().log()
    )  # ~Gumbel(0,1)
    gumbels = (logits + gumbels) / tau  # ~Gumbel(logits,tau)
    y_soft = gumbels.softmax(dim)

    if hard:
        # Straight through.
        index = y_soft.max(dim, keepdim=True)[1]
        y_hard = torch.zeros_like(logits, memory_format=torch.legacy_contiguous_format).scatter_(dim, index, 1.0)
        ret = y_hard - y_soft.detach() + y_soft
    else:
        # Reparametrization trick.
        ret = y_soft
    return ret


def log_softmax(input: Tensor, dim: Optional[int] = None, _stacklevel: int = 3, dtype: Optional[int] = None) -> Tensor:
    r"""Applies a softmax followed by a logarithm.

    While mathematically equivalent to log(softmax(x)), doing these two
    operations separately is slower, and numerically unstable. This function
    uses an alternative formulation to compute the output and gradient correctly.

    See :class:`~torch.nn.LogSoftmax` for more details.

    Args:
        input (Tensor): input
        dim (int): A dimension along which log_softmax will be computed.
        dtype (:class:`torch.dtype`, optional): the desired data type of returned tensor.
          If specified, the input tensor is casted to :attr:`dtype` before the operation
          is performed. This is useful for preventing data type overflows. Default: None.
    """
    if has_torch_function_unary(input):
        return handle_torch_function(log_softmax, (input,), input, dim=dim, _stacklevel=_stacklevel, dtype=dtype)
    if dim is None:
        dim = _get_softmax_dim("log_softmax", input.dim(), _stacklevel)
    if dtype is None:
        ret = input.log_softmax(dim)
    else:
        ret = input.log_softmax(dim, dtype=dtype)
    return ret


softshrink = _add_docstr(
    torch._C._nn.softshrink,
    r"""
softshrink(input, lambd=0.5) -> Tensor

Applies the soft shrinkage function elementwise

See :class:`~torch.nn.Softshrink` for more details.
""",
)


def tanh(input):
    r"""tanh(input) -> Tensor

    Applies element-wise,
    :math:`\text{Tanh}(x) = \tanh(x) = \frac{\exp(x) - \exp(-x)}{\exp(x) + \exp(-x)}`

    See :class:`~torch.nn.Tanh` for more details.
    """
    warnings.warn("nn.functional.tanh is deprecated. Use torch.tanh instead.")
    return input.tanh()


def sigmoid(input):
    r"""sigmoid(input) -> Tensor

    Applies the element-wise function :math:`\text{Sigmoid}(x) = \frac{1}{1 + \exp(-x)}`

    See :class:`~torch.nn.Sigmoid` for more details.
    """
    warnings.warn("nn.functional.sigmoid is deprecated. Use torch.sigmoid instead.")
    return input.sigmoid()


def hardsigmoid(input: Tensor, inplace: bool = False) -> Tensor:
    r"""hardsigmoid(input) -> Tensor

    Applies the element-wise function

    .. math::
        \text{Hardsigmoid}(x) = \begin{cases}
            0 & \text{if~} x \le -3, \\
            1 & \text{if~} x \ge +3, \\
            x / 6 + 1 / 2 & \text{otherwise}
        \end{cases}

    Args:
        inplace: If set to ``True``, will do this operation in-place. Default: ``False``

    See :class:`~torch.nn.Hardsigmoid` for more details.
    """
    if has_torch_function_unary(input):
        return handle_torch_function(hardsigmoid, (input,), input, inplace=inplace)
    if inplace:
        return torch._C._nn.hardsigmoid_(input)
    return torch._C._nn.hardsigmoid(input)


def linear(input: Tensor, weight: Tensor, bias: Optional[Tensor] = None) -> Tensor:
    r"""
    Applies a linear transformation to the incoming data: :math:`y = xA^T + b`.

    This operator supports :ref:`TensorFloat32<tf32_on_ampere>`.

    Shape:

        - Input: :math:`(N, *, in\_features)` N is the batch size, `*` means any number of
          additional dimensions
        - Weight: :math:`(out\_features, in\_features)`
        - Bias: :math:`(out\_features)`
        - Output: :math:`(N, *, out\_features)`
    """
    if has_torch_function_variadic(input, weight):
        return handle_torch_function(linear, (input, weight), input, weight, bias=bias)
    return torch._C._nn.linear(input, weight, bias)


def bilinear(input1: Tensor, input2: Tensor, weight: Tensor, bias: Optional[Tensor] = None) -> Tensor:
    r"""
    Applies a bilinear transformation to the incoming data:
    :math:`y = x_1^T A x_2 + b`

    Shape:

        - input1: :math:`(N, *, H_{in1})` where :math:`H_{in1}=\text{in1\_features}`
          and :math:`*` means any number of additional dimensions.
          All but the last dimension of the inputs should be the same.
        - input2: :math:`(N, *, H_{in2})` where :math:`H_{in2}=\text{in2\_features}`
        - weight: :math:`(\text{out\_features}, \text{in1\_features},
          \text{in2\_features})`
        - bias: :math:`(\text{out\_features})`
        - output: :math:`(N, *, H_{out})` where :math:`H_{out}=\text{out\_features}`
          and all but the last dimension are the same shape as the input.
    """
    return torch.bilinear(input1, input2, weight, bias)


def silu(input: Tensor, inplace: bool = False) -> Tensor:
    r"""Applies the silu function, element-wise.

    .. math::
        \text{silu}(x) = x * \sigma(x), \text{where } \sigma(x) \text{ is the logistic sigmoid.}

    .. note::
        See `Gaussian Error Linear Units (GELUs) <https://arxiv.org/abs/1606.08415>`_
        where the SiLU (Sigmoid Linear Unit) was originally coined, and see
        `Sigmoid-Weighted Linear Units for Neural Network Function Approximation
        in Reinforcement Learning <https://arxiv.org/abs/1702.03118>`_ and `Swish:
        a Self-Gated Activation Function <https://arxiv.org/abs/1710.05941v1>`_
        where the SiLU was experimented with later.

    See :class:`~torch.nn.SiLU` for more details.
    """
    if has_torch_function_unary(input):
        return handle_torch_function(silu, (input,), input, inplace=inplace)
    if inplace:
        return torch._C._nn.silu_(input)
    return torch._C._nn.silu(input)


def hardswish(input: Tensor, inplace: bool = False) -> Tensor:
    r"""Applies the hardswish function, element-wise, as described in the paper:

    `Searching for MobileNetV3`_.

    .. math::
        \text{Hardswish}(x) = \begin{cases}
            0 & \text{if~} x \le -3, \\
            x & \text{if~} x \ge +3, \\
            x \cdot (x + 3) /6 & \text{otherwise}
        \end{cases}

    See :class:`~torch.nn.Hardswish` for more details.

    .. _`Searching for MobileNetV3`:
        https://arxiv.org/abs/1905.02244
    """
    if has_torch_function_unary(input):
        return handle_torch_function(hardswish, (input,), input, inplace=inplace)
    if inplace:
        return torch._C._nn.hardswish_(input)
    return torch._C._nn.hardswish(input)


def _no_grad_embedding_renorm_(weight: Tensor, input: Tensor, max_norm: float, norm_type: float) -> Tensor:
    with torch.no_grad():
        torch.embedding_renorm_(weight, input, max_norm, norm_type)


def embedding(
    input: Tensor,
    weight: Tensor,
    padding_idx: Optional[int] = None,
    max_norm: Optional[float] = None,
    norm_type: float = 2.0,
    scale_grad_by_freq: bool = False,
    sparse: bool = False,
) -> Tensor:
    r"""A simple lookup table that looks up embeddings in a fixed dictionary and size.

    This module is often used to retrieve word embeddings using indices.
    The input to the module is a list of indices, and the embedding matrix,
    and the output is the corresponding word embeddings.

    See :class:`torch.nn.Embedding` for more details.

    Args:
        input (LongTensor): Tensor containing indices into the embedding matrix
        weight (Tensor): The embedding matrix with number of rows equal to the maximum possible index + 1,
            and number of columns equal to the embedding size
        padding_idx (int, optional): If given, pads the output with the embedding vector at :attr:`padding_idx`
                                         (initialized to zeros) whenever it encounters the index.
        max_norm (float, optional): If given, each embedding vector with norm larger than :attr:`max_norm`
                                    is renormalized to have norm :attr:`max_norm`.
                                    Note: this will modify :attr:`weight` in-place.
        norm_type (float, optional): The p of the p-norm to compute for the :attr:`max_norm` option. Default ``2``.
        scale_grad_by_freq (boolean, optional): If given, this will scale gradients by the inverse of frequency of
                                                the words in the mini-batch. Default ``False``.
        sparse (bool, optional): If ``True``, gradient w.r.t. :attr:`weight` will be a sparse tensor. See Notes under
                                 :class:`torch.nn.Embedding` for more details regarding sparse gradients.

    Shape:
        - Input: LongTensor of arbitrary shape containing the indices to extract
        - Weight: Embedding matrix of floating point type with shape `(V, embedding_dim)`,
                            where V = maximum index + 1 and embedding_dim = the embedding size
        - Output: `(*, embedding_dim)`, where `*` is the input shape

    Examples::

        >>> # a batch of 2 samples of 4 indices each
        >>> input = torch.tensor([[1,2,4,5],[4,3,2,9]])
        >>> # an embedding matrix containing 10 tensors of size 3
        >>> embedding_matrix = torch.rand(10, 3)
        >>> F.embedding(input, embedding_matrix)
        tensor([[[ 0.8490,  0.9625,  0.6753],
                 [ 0.9666,  0.7761,  0.6108],
                 [ 0.6246,  0.9751,  0.3618],
                 [ 0.4161,  0.2419,  0.7383]],

                [[ 0.6246,  0.9751,  0.3618],
                 [ 0.0237,  0.7794,  0.0528],
                 [ 0.9666,  0.7761,  0.6108],
                 [ 0.3385,  0.8612,  0.1867]]])

        >>> # example with padding_idx
        >>> weights = torch.rand(10, 3)
        >>> weights[0, :].zero_()
        >>> embedding_matrix = weights
        >>> input = torch.tensor([[0,2,0,5]])
        >>> F.embedding(input, embedding_matrix, padding_idx=0)
        tensor([[[ 0.0000,  0.0000,  0.0000],
                 [ 0.5609,  0.5384,  0.8720],
                 [ 0.0000,  0.0000,  0.0000],
                 [ 0.6262,  0.2438,  0.7471]]])
    """

    if padding_idx is not None:
        if padding_idx > 0:
            assert padding_idx < weight.size(0), "Padding_idx must be within num_embeddings"
        elif padding_idx < 0:
            assert padding_idx >= -weight.size(0), "Padding_idx must be within num_embeddings"
            padding_idx = weight.size(0) + padding_idx
    else:
        padding_idx = -1
    if max_norm is not None:
        # `embedding_renorm_` will call .contiguous() on input anyways, so we
        # call it here and take advantage of the improved locality in the
        # `embedding` call below too.
        input = input.contiguous()
        # XXX: equivalent to
        # with torch.no_grad():
        #   torch.nembedding_renorm_
        # remove once script supports set_grad_enabled
        _no_grad_embedding_renorm_(weight, input, max_norm, norm_type)
    return torch.embedding(weight, input, padding_idx, scale_grad_by_freq, sparse)


def embedding_bag(
    input: Tensor,
    weight: Tensor,
    offsets: Optional[Tensor] = None,
    max_norm: Optional[float] = None,
    norm_type: float = 2,
    scale_grad_by_freq: bool = False,
    mode: str = "mean",
    sparse: bool = False,
    per_sample_weights: Optional[Tensor] = None,
    include_last_offset: bool = False,
) -> Tensor:
    r"""Computes sums, means or maxes of `bags` of embeddings, without instantiating the
    intermediate embeddings.

    See :class:`torch.nn.EmbeddingBag` for more details.

    Note:
        {backward_reproducibility_note}

    Args:
        input (LongTensor): Tensor containing bags of indices into the embedding matrix
        weight (Tensor): The embedding matrix with number of rows equal to the maximum possible index + 1,
            and number of columns equal to the embedding size
        offsets (LongTensor, optional): Only used when :attr:`input` is 1D. :attr:`offsets` determines
                             the starting index position of each bag (sequence) in :attr:`input`.
        max_norm (float, optional): If given, each embedding vector with norm larger than :attr:`max_norm`
                                    is renormalized to have norm :attr:`max_norm`.
                                    Note: this will modify :attr:`weight` in-place.
        norm_type (float, optional): The ``p`` in the ``p``-norm to compute for the :attr:`max_norm` option.
                                     Default ``2``.
        scale_grad_by_freq (boolean, optional): if given, this will scale gradients by the inverse of frequency of
                                                the words in the mini-batch. Default ``False``.
                                                Note: this option is not supported when ``mode="max"``.
        mode (string, optional): ``"sum"``, ``"mean"`` or ``"max"``. Specifies the way to reduce the bag.
                                 Default: ``"mean"``
        sparse (bool, optional): if ``True``, gradient w.r.t. :attr:`weight` will be a sparse tensor. See Notes under
                                 :class:`torch.nn.Embedding` for more details regarding sparse gradients.
                                 Note: this option is not supported when ``mode="max"``.
        per_sample_weights (Tensor, optional): a tensor of float / double weights, or None
            to indicate all weights should be taken to be 1. If specified, :attr:`per_sample_weights`
            must have exactly the same shape as input and is treated as having the same
            :attr:`offsets`, if those are not None.

        include_last_offset (bool, optional): if ``True``, the size of offsets is equal to the number of bags + 1.
        The last element is the size of the input, or the ending index position of the last bag (sequence).


    Shape:

        - :attr:`input` (LongTensor) and :attr:`offsets` (LongTensor, optional)

          - If :attr:`input` is 2D of shape `(B, N)`,

            it will be treated as ``B`` bags (sequences) each of fixed length ``N``, and
            this will return ``B`` values aggregated in a way depending on the :attr:`mode`.
            :attr:`offsets` is ignored and required to be ``None`` in this case.

          - If :attr:`input` is 1D of shape `(N)`,

            it will be treated as a concatenation of multiple bags (sequences).
            :attr:`offsets` is required to be a 1D tensor containing the
            starting index positions of each bag in :attr:`input`. Therefore,
            for :attr:`offsets` of shape `(B)`, :attr:`input` will be viewed as
            having ``B`` bags. Empty bags (i.e., having 0-length) will have
            returned vectors filled by zeros.

        - :attr:`weight` (Tensor): the learnable weights of the module of
          shape `(num_embeddings, embedding_dim)`

        - :attr:`per_sample_weights` (Tensor, optional). Has the same shape as
          :attr:`input`.

        - :attr:`output`: aggregated embedding values of shape `(B, embedding_dim)`

    Examples::

        >>> # an Embedding module containing 10 tensors of size 3
        >>> embedding_matrix = torch.rand(10, 3)
        >>> # a batch of 2 samples of 4 indices each
        >>> input = torch.tensor([1,2,4,5,4,3,2,9])
        >>> offsets = torch.tensor([0,4])
        >>> F.embedding_bag(embedding_matrix, input, offsets)
        tensor([[ 0.3397,  0.3552,  0.5545],
                [ 0.5893,  0.4386,  0.5882]])
    """
    if has_torch_function_variadic(input, weight):
        return handle_torch_function(
            embedding_bag,
            (input, weight),
            input,
            weight,
            offsets=offsets,
            max_norm=max_norm,
            norm_type=norm_type,
            scale_grad_by_freq=scale_grad_by_freq,
            mode=mode,
            sparse=sparse,
            per_sample_weights=per_sample_weights,
            include_last_offset=include_last_offset,
        )
    # Check for backward compatibility.
    # Used to be embedding_bag(weight, input, ...)
    # Now is     embedding_bag(input, weight, ...)
    if weight.dtype == torch.long and input.is_floating_point():
        warnings.warn(
            "Argument order of nn.functional.embedding_bag was changed. "
            "Usage `embedding_bag(weight, input, ...)` is deprecated, "
            "and should now be `embedding_bag(input, weight, ...)`."
        )
        weight, input = input, weight

    if per_sample_weights is not None and input.size() != per_sample_weights.size():
        raise ValueError(
            "embedding_bag: If per_sample_weights ({}) is not None, "
            "then it must have the same shape as the input ({})".format(per_sample_weights.shape, input.shape)
        )

    if input.dim() == 2:
        if offsets is not None:
            type_str = "<unknown>"
            # TODO: Remove this once script supports type() calls
            if not torch.jit.is_scripting():
                type_str = str(type(offsets))
            raise ValueError(
                "if input is 2D, then offsets has to be None"
                ", as input is treated is a mini-batch of"
                " fixed length sequences. However, found "
                "offsets of type {}".format(type_str)
            )
        offsets = torch.arange(0, input.numel(), input.size(1), dtype=input.dtype, device=input.device)

        input = input.reshape(-1)
        if per_sample_weights is not None:
            per_sample_weights = per_sample_weights.reshape(-1)
    elif input.dim() == 1:
        if offsets is None:
            raise ValueError("offsets has to be a 1D Tensor but got None")
        if offsets.dim() != 1:
            raise ValueError("offsets has to be a 1D Tensor")
    else:
        raise ValueError("input has to be 1D or 2D Tensor," " but got Tensor of dimension {}".format(input.dim()))
    if mode == "sum":
        mode_enum = 0
    elif mode == "mean":
        mode_enum = 1
    elif mode == "max":
        mode_enum = 2

        if scale_grad_by_freq:
            raise ValueError("max mode does not support scaling the gradient by the frequency")

        if sparse:
            raise ValueError("max mode does not support sparse weights")

    else:
        raise ValueError("mode has to be one of sum, mean or max")

    if max_norm is not None:
        # XXX: equivalent to
        # with torch.no_grad():
        #   torch.nembedding_renorm_
        # remove once script supports set_grad_enabled
        _no_grad_embedding_renorm_(weight, input, max_norm, norm_type)

    if per_sample_weights is not None and mode != "sum":
        raise NotImplementedError(
            "embedding_bag: per_sample_weights was not None. "
            "per_sample_weights is only supported for mode='sum' "
            "(got mode='{}'). Please open a feature request on GitHub.".format(mode)
        )

    ret, _, _, _ = torch.embedding_bag(
        weight, input, offsets, scale_grad_by_freq, mode_enum, sparse, per_sample_weights, include_last_offset
    )
    return ret


embedding_bag.__doc__ = embedding_bag.__doc__.format(**reproducibility_notes)


def _verify_batch_size(size: List[int]) -> None:
    # XXX: JIT script does not support the reduce from functools, and mul op is a
    # builtin, which cannot be used as a value to a func yet, so rewrite this size
    # check to a simple equivalent for loop
    #
    # TODO: make use of reduce like below when JIT is ready with the missing features:
    # from operator import mul
    # from functools import reduce
    #
    #   if reduce(mul, size[2:], size[0]) == 1
    size_prods = size[0]
    for i in range(len(size) - 2):
        size_prods *= size[i + 2]
    if size_prods == 1:
        raise ValueError("Expected more than 1 value per channel when training, got input size {}".format(size))


def batch_norm(
    input: Tensor,
    running_mean: Optional[Tensor],
    running_var: Optional[Tensor],
    weight: Optional[Tensor] = None,
    bias: Optional[Tensor] = None,
    training: bool = False,
    momentum: float = 0.1,
    eps: float = 1e-5,
) -> Tensor:
    # noqa
    r"""Applies Batch Normalization for each channel across a batch of data.

    See :class:`~torch.nn.BatchNorm1d`, :class:`~torch.nn.BatchNorm2d`,
    :class:`~torch.nn.BatchNorm3d` for details.
    """
    if has_torch_function_unary(input):
        return handle_torch_function(
            batch_norm,
            (input,),
            input,
            running_mean,
            running_var,
            weight=weight,
            bias=bias,
            training=training,
            momentum=momentum,
            eps=eps,
        )
    if training:
        _verify_batch_size(input.size())

    return torch.batch_norm(
        input, weight, bias, running_mean, running_var, training, momentum, eps, torch.backends.cudnn.enabled
    )


def instance_norm(
    input: Tensor,
    running_mean: Optional[Tensor] = None,
    running_var: Optional[Tensor] = None,
    weight: Optional[Tensor] = None,
    bias: Optional[Tensor] = None,
    use_input_stats: bool = True,
    momentum: float = 0.1,
    eps: float = 1e-5,
) -> Tensor:
    # noqa
    r"""Applies Instance Normalization for each channel in each data sample in a
    batch.

    See :class:`~torch.nn.InstanceNorm1d`, :class:`~torch.nn.InstanceNorm2d`,
    :class:`~torch.nn.InstanceNorm3d` for details.
    """
    if has_torch_function_unary(input):
        return handle_torch_function(
            instance_norm,
            (input,),
            input,
            running_mean=running_mean,
            running_var=running_var,
            weight=weight,
            bias=bias,
            use_input_stats=use_input_stats,
            momentum=momentum,
            eps=eps,
        )
    _verify_batch_size(input.size())
    return torch.instance_norm(
        input, weight, bias, running_mean, running_var, use_input_stats, momentum, eps, torch.backends.cudnn.enabled
    )


def layer_norm(
    input: Tensor,
    normalized_shape: List[int],
    weight: Optional[Tensor] = None,
    bias: Optional[Tensor] = None,
    eps: float = 1e-5,
) -> Tensor:
    r"""Applies Layer Normalization for last certain number of dimensions.

    See :class:`~torch.nn.LayerNorm` for details.
    """
    if has_torch_function_unary(input):
        return handle_torch_function(
            layer_norm, (input,), input, normalized_shape, weight=weight, bias=bias, eps=eps
        )
    return torch.layer_norm(input, normalized_shape, weight, bias, eps, torch.backends.cudnn.enabled)


def group_norm(
    input: Tensor, num_groups: int, weight: Optional[Tensor] = None, bias: Optional[Tensor] = None, eps: float = 1e-5
) -> Tensor:
    r"""Applies Group Normalization for last certain number of dimensions.

    See :class:`~torch.nn.GroupNorm` for details.
    """
    if has_torch_function_unary(input):
        return handle_torch_function(group_norm, (input,), input, num_groups, weight=weight, bias=bias, eps=eps)
    _verify_batch_size([input.size(0) * input.size(1) // num_groups, num_groups] + list(input.size()[2:]))
    return torch.group_norm(input, num_groups, weight, bias, eps, torch.backends.cudnn.enabled)


def local_response_norm(input: Tensor, size: int, alpha: float = 1e-4, beta: float = 0.75, k: float = 1.0) -> Tensor:
    r"""Applies local response normalization over an input signal composed of
    several input planes, where channels occupy the second dimension.
    Applies normalization across channels.

    See :class:`~torch.nn.LocalResponseNorm` for details.
    """
    if has_torch_function_unary(input):
        return handle_torch_function(local_response_norm, (input,), input, size, alpha=alpha, beta=beta, k=k)
    dim = input.dim()
    if dim < 3:
        raise ValueError(
            "Expected 3D or higher dimensionality \
                         input (got {} dimensions)".format(
                dim
            )
        )
    div = input.mul(input).unsqueeze(1)
    if dim == 3:
        div = pad(div, (0, 0, size // 2, (size - 1) // 2))
        div = avg_pool2d(div, (size, 1), stride=1).squeeze(1)
    else:
        sizes = input.size()
        div = div.view(sizes[0], 1, sizes[1], sizes[2], -1)
        div = pad(div, (0, 0, 0, 0, size // 2, (size - 1) // 2))
        div = avg_pool3d(div, (size, 1, 1), stride=1).squeeze(1)
        div = div.view(sizes)
    div = div.mul(alpha).add(k).pow(beta)
    return input / div


# loss


def ctc_loss(
    log_probs: Tensor,
    targets: Tensor,
    input_lengths: Tensor,
    target_lengths: Tensor,
    blank: int = 0,
    reduction: str = "mean",
    zero_infinity: bool = False,
) -> Tensor:
    r"""The Connectionist Temporal Classification loss.

    See :class:`~torch.nn.CTCLoss` for details.

    Note:
        {cudnn_reproducibility_note}

    Note:
        {backward_reproducibility_note}

    Args:
        log_probs: :math:`(T, N, C)` where `C = number of characters in alphabet including blank`,
            `T = input length`, and `N = batch size`.
            The logarithmized probabilities of the outputs
            (e.g. obtained with :func:`torch.nn.functional.log_softmax`).
        targets: :math:`(N, S)` or `(sum(target_lengths))`.
            Targets cannot be blank. In the second form, the targets are assumed to be concatenated.
        input_lengths: :math:`(N)`.
            Lengths of the inputs (must each be :math:`\leq T`)
        target_lengths: :math:`(N)`.
            Lengths of the targets
        blank (int, optional):
            Blank label. Default :math:`0`.
        reduction (string, optional): Specifies the reduction to apply to the output:
            ``'none'`` | ``'mean'`` | ``'sum'``. ``'none'``: no reduction will be applied,
            ``'mean'``: the output losses will be divided by the target lengths and
            then the mean over the batch is taken, ``'sum'``: the output will be
            summed. Default: ``'mean'``
        zero_infinity (bool, optional):
            Whether to zero infinite losses and the associated gradients.
            Default: ``False``
            Infinite losses mainly occur when the inputs are too short
            to be aligned to the targets.

    Example::

        >>> log_probs = torch.randn(50, 16, 20).log_softmax(2).detach().requires_grad_()
        >>> targets = torch.randint(1, 20, (16, 30), dtype=torch.long)
        >>> input_lengths = torch.full((16,), 50, dtype=torch.long)
        >>> target_lengths = torch.randint(10,30,(16,), dtype=torch.long)
        >>> loss = F.ctc_loss(log_probs, targets, input_lengths, target_lengths)
        >>> loss.backward()
    """
    return torch.ctc_loss(
        log_probs, targets, input_lengths, target_lengths, blank, _Reduction.get_enum(reduction), zero_infinity
    )


ctc_loss.__doc__ = ctc_loss.__doc__.format(**reproducibility_notes)


def nll_loss(
    input: Tensor,
    target: Tensor,
    weight: Optional[Tensor] = None,
    size_average: Optional[bool] = None,
    ignore_index: int = -100,
    reduce: Optional[bool] = None,
    reduction: str = "mean",
) -> Tensor:
    r"""The negative log likelihood loss.

    See :class:`~torch.nn.NLLLoss` for details.

    Args:
        input: :math:`(N, C)` where `C = number of classes` or :math:`(N, C, H, W)`
            in case of 2D Loss, or :math:`(N, C, d_1, d_2, ..., d_K)` where :math:`K \geq 1`
            in the case of K-dimensional loss.
        target: :math:`(N)` where each value is :math:`0 \leq \text{targets}[i] \leq C-1`,
            or :math:`(N, d_1, d_2, ..., d_K)` where :math:`K \geq 1` for
            K-dimensional loss.
        weight (Tensor, optional): a manual rescaling weight given to each
            class. If given, has to be a Tensor of size `C`
        size_average (bool, optional): Deprecated (see :attr:`reduction`). By default,
            the losses are averaged over each loss element in the batch. Note that for
            some losses, there multiple elements per sample. If the field :attr:`size_average`
            is set to ``False``, the losses are instead summed for each minibatch. Ignored
            when reduce is ``False``. Default: ``True``
        ignore_index (int, optional): Specifies a target value that is ignored
            and does not contribute to the input gradient. When :attr:`size_average` is
            ``True``, the loss is averaged over non-ignored targets. Default: -100
        reduce (bool, optional): Deprecated (see :attr:`reduction`). By default, the
            losses are averaged or summed over observations for each minibatch depending
            on :attr:`size_average`. When :attr:`reduce` is ``False``, returns a loss per
            batch element instead and ignores :attr:`size_average`. Default: ``True``
        reduction (string, optional): Specifies the reduction to apply to the output:
            ``'none'`` | ``'mean'`` | ``'sum'``. ``'none'``: no reduction will be applied,
            ``'mean'``: the sum of the output will be divided by the number of
            elements in the output, ``'sum'``: the output will be summed. Note: :attr:`size_average`
            and :attr:`reduce` are in the process of being deprecated, and in the meantime,
            specifying either of those two args will override :attr:`reduction`. Default: ``'mean'``

    Example::

        >>> # input is of size N x C = 3 x 5
        >>> input = torch.randn(3, 5, requires_grad=True)
        >>> # each element in target has to have 0 <= value < C
        >>> target = torch.tensor([1, 0, 4])
        >>> output = F.nll_loss(F.log_softmax(input), target)
        >>> output.backward()
    """
    if has_torch_function_variadic(input, target):
        return handle_torch_function(
            nll_loss,
            (input, target),
            input,
            target,
            weight=weight,
            size_average=size_average,
            ignore_index=ignore_index,
            reduce=reduce,
            reduction=reduction,
        )
    if size_average is not None or reduce is not None:
        reduction = _Reduction.legacy_get_string(size_average, reduce)
    dim = input.dim()
    if dim < 2:
        raise ValueError("Expected 2 or more dimensions (got {})".format(dim))

    if input.size(0) != target.size(0):
        raise ValueError(
            "Expected input batch_size ({}) to match target batch_size ({}).".format(input.size(0), target.size(0))
        )
    if dim == 2:
        ret = torch._C._nn.nll_loss(input, target, weight, _Reduction.get_enum(reduction), ignore_index)
    elif dim == 4:
        ret = torch._C._nn.nll_loss2d(input, target, weight, _Reduction.get_enum(reduction), ignore_index)
    else:
        # dim == 3 or dim > 4
        n = input.size(0)
        c = input.size(1)
        out_size = (n,) + input.size()[2:]
        if target.size()[1:] != input.size()[2:]:
            raise ValueError("Expected target size {}, got {}".format(out_size, target.size()))
        input = input.contiguous()
        target = target.contiguous()
        # support empty batches, see #15870
        if input.numel() > 0:
            input = input.view(n, c, 1, -1)
        else:
            input = input.view(n, c, 0, 0)
        if target.numel() > 0:
            target = target.view(n, 1, -1)
        else:
            target = target.view(n, 0, 0)
        reduction_enum = _Reduction.get_enum(reduction)
        if reduction != "none":
            ret = torch._C._nn.nll_loss2d(input, target, weight, reduction_enum, ignore_index)
        else:
            out = torch._C._nn.nll_loss2d(input, target, weight, reduction_enum, ignore_index)
            ret = out.view(out_size)
    return ret


def poisson_nll_loss(
    input: Tensor,
    target: Tensor,
    log_input: bool = True,
    full: bool = False,
    size_average: Optional[bool] = None,
    eps: float = 1e-8,
    reduce: Optional[bool] = None,
    reduction: str = "mean",
) -> Tensor:
    r"""Poisson negative log likelihood loss.

    See :class:`~torch.nn.PoissonNLLLoss` for details.

    Args:
        input: expectation of underlying Poisson distribution.
        target: random sample :math:`target \sim \text{Poisson}(input)`.
        log_input: if ``True`` the loss is computed as
            :math:`\exp(\text{input}) - \text{target} * \text{input}`, if ``False`` then loss is
            :math:`\text{input} - \text{target} * \log(\text{input}+\text{eps})`. Default: ``True``
        full: whether to compute full loss, i. e. to add the Stirling
            approximation term. Default: ``False``
            :math:`\text{target} * \log(\text{target}) - \text{target} + 0.5 * \log(2 * \pi * \text{target})`.
        size_average (bool, optional): Deprecated (see :attr:`reduction`). By default,
            the losses are averaged over each loss element in the batch. Note that for
            some losses, there multiple elements per sample. If the field :attr:`size_average`
            is set to ``False``, the losses are instead summed for each minibatch. Ignored
            when reduce is ``False``. Default: ``True``
        eps (float, optional): Small value to avoid evaluation of :math:`\log(0)` when
            :attr:`log_input`=``False``. Default: 1e-8
        reduce (bool, optional): Deprecated (see :attr:`reduction`). By default, the
            losses are averaged or summed over observations for each minibatch depending
            on :attr:`size_average`. When :attr:`reduce` is ``False``, returns a loss per
            batch element instead and ignores :attr:`size_average`. Default: ``True``
        reduction (string, optional): Specifies the reduction to apply to the output:
            ``'none'`` | ``'mean'`` | ``'sum'``. ``'none'``: no reduction will be applied,
            ``'mean'``: the sum of the output will be divided by the number of
            elements in the output, ``'sum'``: the output will be summed. Note: :attr:`size_average`
            and :attr:`reduce` are in the process of being deprecated, and in the meantime,
            specifying either of those two args will override :attr:`reduction`. Default: ``'mean'``

    """
    if has_torch_function_variadic(input, target):
        return handle_torch_function(
            poisson_nll_loss,
            (input, target),
            input,
            target,
            log_input=log_input,
            full=full,
            size_average=size_average,
            eps=eps,
            reduce=reduce,
            reduction=reduction,
        )
    if size_average is not None or reduce is not None:
        reduction = _Reduction.legacy_get_string(size_average, reduce)
    if reduction != "none" and reduction != "mean" and reduction != "sum":
        ret = input
        raise ValueError(reduction + " is not valid")

    ret = torch.poisson_nll_loss(input, target, log_input, full, eps, _Reduction.get_enum(reduction))
    return ret


def gaussian_nll_loss(input, target, var, *, full=False, eps=1e-6, reduction='mean'):
    r"""Gaussian negative log likelihood loss.

    See :class:`~torch.nn.GaussianNLLLoss` for details.

    Args:
        input: expectation of the Gaussian distribution.
        target: sample from the Gaussian distribution.
        var: tensor of positive variance(s), one for each of the expectations
            in the input (heteroscedastic), or a single one (homoscedastic).
        full: ``True``/``False`` (bool), include the constant term in the loss
            calculation. Default: ``False``.
        eps: value added to var, for stability. Default: 1e-6.
        reduction: specifies the reduction to apply to the output:
            `'none'`` | ``'mean'`` | ``'sum'``. ``'none'``: no reduction will be applied,
            ``'mean'``: the output is the average of all batch member losses,
            ``'sum'``: the output is the sum of all batch member losses.
            Default: ``'mean'``.
    """
    if not torch.jit.is_scripting():
        tens_ops = (input, target, var)
        if any([type(t) is not Tensor for t in tens_ops]) and has_torch_function(tens_ops):
            return handle_torch_function(
                gaussian_nll_loss, tens_ops, input, target, var, full=full, eps=eps, reduction=reduction)

    # Inputs and targets much have same shape
    input = input.view(input.size(0), -1)
    target = target.view(target.size(0), -1)
    if input.size() != target.size():
        raise ValueError("input and target must have same size")

    # Second dim of var must match that of input or be equal to 1
    var = var.view(input.size(0), -1)
    if var.size(1) != input.size(1) and var.size(1) != 1:
        raise ValueError("var is of incorrect size")

    # Check validity of reduction mode
    if reduction != 'none' and reduction != 'mean' and reduction != 'sum':
        raise ValueError(reduction + " is not valid")

    # Entries of var must be non-negative
    if torch.any(var < 0):
        raise ValueError("var has negative entry/entries")

    # Clamp for stability
    var = var.clone()
    with torch.no_grad():
        var.clamp_(min=eps)

    # Calculate loss (without constant)
    loss = 0.5 * (torch.log(var) + (input - target)**2 / var).view(input.size(0), -1).sum(dim=1)

    # Add constant to loss term if required
    if full:
        D = input.size(1)
        loss = loss + 0.5 * D * math.log(2 * math.pi)

    # Apply reduction
    if reduction == 'mean':
        return loss.mean()
    elif reduction == 'sum':
        return loss.sum()
    else:
        return loss


def kl_div(
    input: Tensor,
    target: Tensor,
    size_average: Optional[bool] = None,
    reduce: Optional[bool] = None,
    reduction: str = "mean",
    log_target: bool = False,
) -> Tensor:
    r"""The `Kullback-Leibler divergence Loss
    <https://en.wikipedia.org/wiki/Kullback-Leibler_divergence>`__

    See :class:`~torch.nn.KLDivLoss` for details.

    Args:
        input: Tensor of arbitrary shape
        target: Tensor of the same shape as input
        size_average (bool, optional): Deprecated (see :attr:`reduction`). By default,
            the losses are averaged over each loss element in the batch. Note that for
            some losses, there multiple elements per sample. If the field :attr:`size_average`
            is set to ``False``, the losses are instead summed for each minibatch. Ignored
            when reduce is ``False``. Default: ``True``
        reduce (bool, optional): Deprecated (see :attr:`reduction`). By default, the
            losses are averaged or summed over observations for each minibatch depending
            on :attr:`size_average`. When :attr:`reduce` is ``False``, returns a loss per
            batch element instead and ignores :attr:`size_average`. Default: ``True``
        reduction (string, optional): Specifies the reduction to apply to the output:
            ``'none'`` | ``'batchmean'`` | ``'sum'`` | ``'mean'``.
            ``'none'``: no reduction will be applied
            ``'batchmean'``: the sum of the output will be divided by the batchsize
            ``'sum'``: the output will be summed
            ``'mean'``: the output will be divided by the number of elements in the output
            Default: ``'mean'``
        log_target (bool): A flag indicating whether ``target`` is passed in the log space.
            It is recommended to pass certain distributions (like ``softmax``)
            in the log space to avoid numerical issues caused by explicit ``log``.
            Default: ``False``

    .. note::
        :attr:`size_average` and :attr:`reduce` are in the process of being deprecated,
        and in the meantime, specifying either of those two args will override :attr:`reduction`.

    .. note::
        :attr:``reduction`` = ``'mean'`` doesn't return the true kl divergence value, please use
        :attr:``reduction`` = ``'batchmean'`` which aligns with KL math definition.
        In the next major release, ``'mean'`` will be changed to be the same as 'batchmean'.
    """
    if has_torch_function_variadic(input, target):
        return handle_torch_function(
            kl_div,
            (input, target),
            input,
            target,
            size_average=size_average,
            reduce=reduce,
            reduction=reduction,
            log_target=log_target,
        )
    if size_average is not None or reduce is not None:
        reduction_enum = _Reduction.legacy_get_enum(size_average, reduce)
    else:
        if reduction == "mean":
            warnings.warn(
                "reduction: 'mean' divides the total loss by both the batch size and the support size."
                "'batchmean' divides only by the batch size, and aligns with the KL div math definition."
                "'mean' will be changed to behave the same as 'batchmean' in the next major release."
            )

        # special case for batchmean
        if reduction == "batchmean":
            reduction_enum = _Reduction.get_enum("sum")
        else:
            reduction_enum = _Reduction.get_enum(reduction)

    reduced = torch.kl_div(input, target, reduction_enum, log_target=log_target)

    if reduction == "batchmean" and input.dim() != 0:
        reduced = reduced / input.size()[0]

    return reduced


def cross_entropy(
    input: Tensor,
    target: Tensor,
    weight: Optional[Tensor] = None,
    size_average: Optional[bool] = None,
    ignore_index: int = -100,
    reduce: Optional[bool] = None,
    reduction: str = "mean",
) -> Tensor:
    r"""This criterion combines `log_softmax` and `nll_loss` in a single
    function.

    See :class:`~torch.nn.CrossEntropyLoss` for details.

    Args:
        input (Tensor) : :math:`(N, C)` where `C = number of classes` or :math:`(N, C, H, W)`
            in case of 2D Loss, or :math:`(N, C, d_1, d_2, ..., d_K)` where :math:`K \geq 1`
            in the case of K-dimensional loss.
        target (Tensor) : :math:`(N)` where each value is :math:`0 \leq \text{targets}[i] \leq C-1`,
            or :math:`(N, d_1, d_2, ..., d_K)` where :math:`K \geq 1` for
            K-dimensional loss.
        weight (Tensor, optional): a manual rescaling weight given to each
            class. If given, has to be a Tensor of size `C`
        size_average (bool, optional): Deprecated (see :attr:`reduction`). By default,
            the losses are averaged over each loss element in the batch. Note that for
            some losses, there multiple elements per sample. If the field :attr:`size_average`
            is set to ``False``, the losses are instead summed for each minibatch. Ignored
            when reduce is ``False``. Default: ``True``
        ignore_index (int, optional): Specifies a target value that is ignored
            and does not contribute to the input gradient. When :attr:`size_average` is
            ``True``, the loss is averaged over non-ignored targets. Default: -100
        reduce (bool, optional): Deprecated (see :attr:`reduction`). By default, the
            losses are averaged or summed over observations for each minibatch depending
            on :attr:`size_average`. When :attr:`reduce` is ``False``, returns a loss per
            batch element instead and ignores :attr:`size_average`. Default: ``True``
        reduction (string, optional): Specifies the reduction to apply to the output:
            ``'none'`` | ``'mean'`` | ``'sum'``. ``'none'``: no reduction will be applied,
            ``'mean'``: the sum of the output will be divided by the number of
            elements in the output, ``'sum'``: the output will be summed. Note: :attr:`size_average`
            and :attr:`reduce` are in the process of being deprecated, and in the meantime,
            specifying either of those two args will override :attr:`reduction`. Default: ``'mean'``

    Examples::

        >>> input = torch.randn(3, 5, requires_grad=True)
        >>> target = torch.randint(5, (3,), dtype=torch.int64)
        >>> loss = F.cross_entropy(input, target)
        >>> loss.backward()
    """
    if has_torch_function_variadic(input, target):
        return handle_torch_function(
            cross_entropy,
            (input, target),
            input,
            target,
            weight=weight,
            size_average=size_average,
            ignore_index=ignore_index,
            reduce=reduce,
            reduction=reduction,
        )
    if size_average is not None or reduce is not None:
        reduction = _Reduction.legacy_get_string(size_average, reduce)
    return nll_loss(log_softmax(input, 1), target, weight, None, ignore_index, None, reduction)


def binary_cross_entropy(
    input: Tensor,
    target: Tensor,
    weight: Optional[Tensor] = None,
    size_average: Optional[bool] = None,
    reduce: Optional[bool] = None,
    reduction: str = "mean",
) -> Tensor:
    r"""Function that measures the Binary Cross Entropy
    between the target and the output.

    See :class:`~torch.nn.BCELoss` for details.

    Args:
        input: Tensor of arbitrary shape
        target: Tensor of the same shape as input
        weight (Tensor, optional): a manual rescaling weight
                if provided it's repeated to match input tensor shape
        size_average (bool, optional): Deprecated (see :attr:`reduction`). By default,
            the losses are averaged over each loss element in the batch. Note that for
            some losses, there multiple elements per sample. If the field :attr:`size_average`
            is set to ``False``, the losses are instead summed for each minibatch. Ignored
            when reduce is ``False``. Default: ``True``
        reduce (bool, optional): Deprecated (see :attr:`reduction`). By default, the
            losses are averaged or summed over observations for each minibatch depending
            on :attr:`size_average`. When :attr:`reduce` is ``False``, returns a loss per
            batch element instead and ignores :attr:`size_average`. Default: ``True``
        reduction (string, optional): Specifies the reduction to apply to the output:
            ``'none'`` | ``'mean'`` | ``'sum'``. ``'none'``: no reduction will be applied,
            ``'mean'``: the sum of the output will be divided by the number of
            elements in the output, ``'sum'``: the output will be summed. Note: :attr:`size_average`
            and :attr:`reduce` are in the process of being deprecated, and in the meantime,
            specifying either of those two args will override :attr:`reduction`. Default: ``'mean'``

    Examples::

        >>> input = torch.randn((3, 2), requires_grad=True)
        >>> target = torch.rand((3, 2), requires_grad=False)
        >>> loss = F.binary_cross_entropy(F.sigmoid(input), target)
        >>> loss.backward()
    """
    if has_torch_function_variadic(input, target):
        return handle_torch_function(
            binary_cross_entropy,
            (input, target),
            input,
            target,
            weight=weight,
            size_average=size_average,
            reduce=reduce,
            reduction=reduction,
        )
    if size_average is not None or reduce is not None:
        reduction_enum = _Reduction.legacy_get_enum(size_average, reduce)
    else:
        reduction_enum = _Reduction.get_enum(reduction)
    if target.size() != input.size():
        raise ValueError(
            "Using a target size ({}) that is different to the input size ({}) is deprecated. "
            "Please ensure they have the same size.".format(target.size(), input.size())
        )

    if weight is not None:
        new_size = _infer_size(target.size(), weight.size())
        weight = weight.expand(new_size)

    return torch._C._nn.binary_cross_entropy(input, target, weight, reduction_enum)


def binary_cross_entropy_with_logits(
    input: Tensor,
    target: Tensor,
    weight: Optional[Tensor] = None,
    size_average: Optional[bool] = None,
    reduce: Optional[bool] = None,
    reduction: str = "mean",
    pos_weight: Optional[Tensor] = None,
) -> Tensor:
    r"""Function that measures Binary Cross Entropy between target and output
    logits.

    See :class:`~torch.nn.BCEWithLogitsLoss` for details.

    Args:
        input: Tensor of arbitrary shape
        target: Tensor of the same shape as input
        weight (Tensor, optional): a manual rescaling weight
            if provided it's repeated to match input tensor shape
        size_average (bool, optional): Deprecated (see :attr:`reduction`). By default,
            the losses are averaged over each loss element in the batch. Note that for
            some losses, there multiple elements per sample. If the field :attr:`size_average`
            is set to ``False``, the losses are instead summed for each minibatch. Ignored
            when reduce is ``False``. Default: ``True``
        reduce (bool, optional): Deprecated (see :attr:`reduction`). By default, the
            losses are averaged or summed over observations for each minibatch depending
            on :attr:`size_average`. When :attr:`reduce` is ``False``, returns a loss per
            batch element instead and ignores :attr:`size_average`. Default: ``True``
        reduction (string, optional): Specifies the reduction to apply to the output:
            ``'none'`` | ``'mean'`` | ``'sum'``. ``'none'``: no reduction will be applied,
            ``'mean'``: the sum of the output will be divided by the number of
            elements in the output, ``'sum'``: the output will be summed. Note: :attr:`size_average`
            and :attr:`reduce` are in the process of being deprecated, and in the meantime,
            specifying either of those two args will override :attr:`reduction`. Default: ``'mean'``
        pos_weight (Tensor, optional): a weight of positive examples.
                Must be a vector with length equal to the number of classes.

    Examples::

         >>> input = torch.randn(3, requires_grad=True)
         >>> target = torch.empty(3).random_(2)
         >>> loss = F.binary_cross_entropy_with_logits(input, target)
         >>> loss.backward()
    """
    if has_torch_function_variadic(input, target):
        return handle_torch_function(
            binary_cross_entropy_with_logits,
            (input, target),
            input,
            target,
            weight=weight,
            size_average=size_average,
            reduce=reduce,
            reduction=reduction,
            pos_weight=pos_weight,
        )
    if size_average is not None or reduce is not None:
        reduction_enum = _Reduction.legacy_get_enum(size_average, reduce)
    else:
        reduction_enum = _Reduction.get_enum(reduction)

    if not (target.size() == input.size()):
        raise ValueError("Target size ({}) must be the same as input size ({})".format(target.size(), input.size()))

    return torch.binary_cross_entropy_with_logits(input, target, weight, pos_weight, reduction_enum)


def smooth_l1_loss(
    input: Tensor,
    target: Tensor,
    size_average: Optional[bool] = None,
    reduce: Optional[bool] = None,
    reduction: str = "mean",
    beta: float = 1.0,
) -> Tensor:
    r"""Function that uses a squared term if the absolute
    element-wise error falls below beta and an L1 term otherwise.

    See :class:`~torch.nn.SmoothL1Loss` for details.
    """
    if has_torch_function_variadic(input, target):
        return handle_torch_function(
            smooth_l1_loss,
            (input, target),
            input,
            target,
            size_average=size_average,
            reduce=reduce,
            reduction=reduction,
            beta=beta,
        )
    if not (target.size() == input.size()):
        warnings.warn(
            "Using a target size ({}) that is different to the input size ({}). "
            "This will likely lead to incorrect results due to broadcasting. "
            "Please ensure they have the same size.".format(target.size(), input.size()),
            stacklevel=2,
        )
    if size_average is not None or reduce is not None:
        reduction = _Reduction.legacy_get_string(size_average, reduce)

    expanded_input, expanded_target = torch.broadcast_tensors(input, target)
    return torch._C._nn.smooth_l1_loss(expanded_input, expanded_target, _Reduction.get_enum(reduction), beta)


def l1_loss(
    input: Tensor,
    target: Tensor,
    size_average: Optional[bool] = None,
    reduce: Optional[bool] = None,
    reduction: str = "mean",
) -> Tensor:
    r"""l1_loss(input, target, size_average=None, reduce=None, reduction='mean') -> Tensor

    Function that takes the mean element-wise absolute value difference.

    See :class:`~torch.nn.L1Loss` for details.
    """
    if has_torch_function_variadic(input, target):
        return handle_torch_function(
            l1_loss, (input, target), input, target, size_average=size_average, reduce=reduce, reduction=reduction
        )
    if not (target.size() == input.size()):
        warnings.warn(
            "Using a target size ({}) that is different to the input size ({}). "
            "This will likely lead to incorrect results due to broadcasting. "
            "Please ensure they have the same size.".format(target.size(), input.size()),
            stacklevel=2,
        )
    if size_average is not None or reduce is not None:
        reduction = _Reduction.legacy_get_string(size_average, reduce)

    expanded_input, expanded_target = torch.broadcast_tensors(input, target)
    return torch._C._nn.l1_loss(expanded_input, expanded_target, _Reduction.get_enum(reduction))


def mse_loss(
    input: Tensor,
    target: Tensor,
    size_average: Optional[bool] = None,
    reduce: Optional[bool] = None,
    reduction: str = "mean",
) -> Tensor:
    r"""mse_loss(input, target, size_average=None, reduce=None, reduction='mean') -> Tensor

    Measures the element-wise mean squared error.

    See :class:`~torch.nn.MSELoss` for details.
    """
    if has_torch_function_variadic(input, target):
        return handle_torch_function(
            mse_loss, (input, target), input, target, size_average=size_average, reduce=reduce, reduction=reduction
        )
    if not (target.size() == input.size()):
        warnings.warn(
            "Using a target size ({}) that is different to the input size ({}). "
            "This will likely lead to incorrect results due to broadcasting. "
            "Please ensure they have the same size.".format(target.size(), input.size()),
            stacklevel=2,
        )
    if size_average is not None or reduce is not None:
        reduction = _Reduction.legacy_get_string(size_average, reduce)

    expanded_input, expanded_target = torch.broadcast_tensors(input, target)
    return torch._C._nn.mse_loss(expanded_input, expanded_target, _Reduction.get_enum(reduction))


def margin_ranking_loss(
    input1: Tensor,
    input2: Tensor,
    target: Tensor,
    margin: float = 0,
    size_average: Optional[bool] = None,
    reduce: Optional[bool] = None,
    reduction: str = "mean",
) -> Tensor:
    r"""margin_ranking_loss(input1, input2, target, margin=0, size_average=None, reduce=None, reduction='mean') -> Tensor

    See :class:`~torch.nn.MarginRankingLoss` for details.
    """  # noqa
    if has_torch_function_variadic(input1, input2, target):
        return handle_torch_function(
            margin_ranking_loss,
            (input1, input2, target),
            input1,
            input2,
            target,
            margin=margin,
            size_average=size_average,
            reduce=reduce,
            reduction=reduction,
        )
    if size_average is not None or reduce is not None:
        reduction_enum = _Reduction.legacy_get_enum(size_average, reduce)
    else:
        reduction_enum = _Reduction.get_enum(reduction)
    if input1.dim() == 0 or input2.dim() == 0 or target.dim() == 0:
        raise RuntimeError(
            (
                "margin_ranking_loss does not support scalars, got sizes: "
                "input1: {}, input2: {}, target: {} ".format(input1.size(), input2.size(), target.size())
            )
        )
    return torch.margin_ranking_loss(input1, input2, target, margin, reduction_enum)


def hinge_embedding_loss(
    input: Tensor,
    target: Tensor,
    margin: float = 1.0,
    size_average: Optional[bool] = None,
    reduce: Optional[bool] = None,
    reduction: str = "mean",
) -> Tensor:
    r"""hinge_embedding_loss(input, target, margin=1.0, size_average=None, reduce=None, reduction='mean') -> Tensor

    See :class:`~torch.nn.HingeEmbeddingLoss` for details.
    """  # noqa
    if has_torch_function_variadic(input, target):
        return handle_torch_function(
            hinge_embedding_loss,
            (input, target),
            input,
            target,
            margin=margin,
            size_average=size_average,
            reduce=reduce,
            reduction=reduction,
        )
    if size_average is not None or reduce is not None:
        reduction_enum = _Reduction.legacy_get_enum(size_average, reduce)
    else:
        reduction_enum = _Reduction.get_enum(reduction)
    return torch.hinge_embedding_loss(input, target, margin, reduction_enum)


def multilabel_margin_loss(
    input: Tensor,
    target: Tensor,
    size_average: Optional[bool] = None,
    reduce: Optional[bool] = None,
    reduction: str = "mean",
) -> Tensor:
    r"""multilabel_margin_loss(input, target, size_average=None, reduce=None, reduction='mean') -> Tensor

    See :class:`~torch.nn.MultiLabelMarginLoss` for details.
    """
    if has_torch_function_variadic(input, target):
        return handle_torch_function(
            multilabel_margin_loss,
            (input, target),
            input,
            target,
            size_average=size_average,
            reduce=reduce,
            reduction=reduction,
        )
    if size_average is not None or reduce is not None:
        reduction_enum = _Reduction.legacy_get_enum(size_average, reduce)
    else:
        reduction_enum = _Reduction.get_enum(reduction)
    return torch._C._nn.multilabel_margin_loss(input, target, reduction_enum)


def soft_margin_loss(
    input: Tensor,
    target: Tensor,
    size_average: Optional[bool] = None,
    reduce: Optional[bool] = None,
    reduction: str = "mean",
) -> Tensor:
    r"""soft_margin_loss(input, target, size_average=None, reduce=None, reduction='mean') -> Tensor

    See :class:`~torch.nn.SoftMarginLoss` for details.
    """
    if has_torch_function_variadic(input, target):
        return handle_torch_function(
            soft_margin_loss, (input, target), input, target, size_average=size_average, reduce=reduce, reduction=reduction
        )
    if size_average is not None or reduce is not None:
        reduction_enum = _Reduction.legacy_get_enum(size_average, reduce)
    else:
        reduction_enum = _Reduction.get_enum(reduction)
    return torch._C._nn.soft_margin_loss(input, target, reduction_enum)


def multilabel_soft_margin_loss(
    input: Tensor,
    target: Tensor,
    weight: Optional[Tensor] = None,
    size_average: Optional[bool] = None,
    reduce: Optional[bool] = None,
    reduction: str = "mean",
) -> Tensor:
    r"""multilabel_soft_margin_loss(input, target, weight=None, size_average=None) -> Tensor

    See :class:`~torch.nn.MultiLabelSoftMarginLoss` for details.
    """
    if has_torch_function_variadic(input, target):
        return handle_torch_function(
            multilabel_soft_margin_loss,
            (input, target),
            input,
            target,
            weight=weight,
            size_average=size_average,
            reduce=reduce,
            reduction=reduction,
        )
    if size_average is not None or reduce is not None:
        reduction = _Reduction.legacy_get_string(size_average, reduce)

    loss = -(target * logsigmoid(input) + (1 - target) * logsigmoid(-input))

    if weight is not None:
        loss = loss * weight

    loss = loss.sum(dim=1) / input.size(1)  # only return N loss values

    if reduction == "none":
        ret = loss
    elif reduction == "mean":
        ret = loss.mean()
    elif reduction == "sum":
        ret = loss.sum()
    else:
        ret = input
        raise ValueError(reduction + " is not valid")
    return ret


def cosine_embedding_loss(
    input1: Tensor,
    input2: Tensor,
    target: Tensor,
    margin: float = 0,
    size_average: Optional[bool] = None,
    reduce: Optional[bool] = None,
    reduction: str = "mean",
) -> Tensor:
    r"""cosine_embedding_loss(input1, input2, target, margin=0, size_average=None, reduce=None, reduction='mean') -> Tensor

    See :class:`~torch.nn.CosineEmbeddingLoss` for details.
    """  # noqa
    if has_torch_function_variadic(input1, input2, target):
        return handle_torch_function(
            cosine_embedding_loss,
            (input1, input2, target),
            input1,
            input2,
            target,
            margin=margin,
            size_average=size_average,
            reduce=reduce,
            reduction=reduction,
        )
    if size_average is not None or reduce is not None:
        reduction_enum = _Reduction.legacy_get_enum(size_average, reduce)
    else:
        reduction_enum = _Reduction.get_enum(reduction)
    return torch.cosine_embedding_loss(input1, input2, target, margin, reduction_enum)


def multi_margin_loss(
    input: Tensor,
    target: Tensor,
    p: int = 1,
    margin: float = 1.0,
    weight: Optional[Tensor] = None,
    size_average: Optional[bool] = None,
    reduce: Optional[bool] = None,
    reduction: str = "mean",
) -> Tensor:
    r"""multi_margin_loss(input, target, p=1, margin=1, weight=None, size_average=None,
                          reduce=None, reduction='mean') -> Tensor

    See :class:`~torch.nn.MultiMarginLoss` for details.
    """
    if has_torch_function_variadic(input, target):
        return handle_torch_function(
            multi_margin_loss,
            (input, target),
            input,
            target,
            p=p,
            margin=margin,
            weight=weight,
            size_average=size_average,
            reduce=reduce,
            reduction=reduction,
        )
    if size_average is not None or reduce is not None:
        reduction_enum = _Reduction.legacy_get_enum(size_average, reduce)
    else:
        reduction_enum = _Reduction.get_enum(reduction)
    if p != 1 and p != 2:
        raise ValueError("only p == 1 and p == 2 supported")
    if weight is not None:
        if weight.dim() != 1:
            raise ValueError("weight must be one-dimensional")

    return torch._C._nn.multi_margin_loss(input, target, p, margin, weight, reduction_enum)


pixel_shuffle = _add_docstr(
    torch.pixel_shuffle,
    r"""
pixel_shuffle(input, upscale_factor) -> Tensor

Rearranges elements in a tensor of shape :math:`(*, C \times r^2, H, W)` to a
tensor of shape :math:`(*, C, H \times r, W \times r)`, where r is the :attr:`upscale_factor`.

See :class:`~torch.nn.PixelShuffle` for details.

Args:
    input (Tensor): the input tensor
    upscale_factor (int): factor to increase spatial resolution by

Examples::

    >>> input = torch.randn(1, 9, 4, 4)
    >>> output = torch.nn.functional.pixel_shuffle(input, 3)
    >>> print(output.size())
    torch.Size([1, 1, 12, 12])
""",
)

pixel_unshuffle = _add_docstr(
    torch.pixel_unshuffle,
    r"""
pixel_unshuffle(input, downscale_factor) -> Tensor

Reverses the :class:`~torch.nn.PixelShuffle` operation by rearranging elements in a
tensor of shape :math:`(*, C, H \times r, W \times r)` to a tensor of shape
:math:`(*, C \times r^2, H, W)`, where r is the :attr:`downscale_factor`.

See :class:`~torch.nn.PixelUnshuffle` for details.

Args:
    input (Tensor): the input tensor
    downscale_factor (int): factor to increase spatial resolution by

Examples::

    >>> input = torch.randn(1, 1, 12, 12)
    >>> output = torch.nn.functional.pixel_unshuffle(input, 3)
    >>> print(output.size())
    torch.Size([1, 9, 4, 4])
""",
)

channel_shuffle = _add_docstr(
    torch.channel_shuffle,
    r"""
channel_shuffle(input, groups) -> Tensor

Divide the channels in a tensor of shape :math:`(*, C , H, W)`
into g groups and rearrange them as :math:`(*, C \frac g, g, H, W)`,
while keeping the original tensor shape.

See :class:`~torch.nn.ChannelShuffle` for details.

Args:
    input (Tensor): the input tensor
    groups (int): number of groups to divide channels in and rearrange.

Examples::

    >>> input = torch.randn(1, 4, 2, 2)
    >>> print(input)
    [[[[1, 2],
       [3, 4]],
      [[5, 6],
       [7, 8]],
      [[9, 10],
       [11, 12]],
      [[13, 14],
       [15, 16]],
     ]]
    >>> output = torch.nn.functional.channel_shuffle(input, 2)
    >>> print(output)
    [[[[1, 2],
       [3, 4]],
      [[9, 10],
       [11, 12]],
      [[5, 6],
       [7, 8]],
      [[13, 14],
       [15, 16]],
     ]]
""",
)


@_overload  # noqa: F811
def upsample(input, size=None, scale_factor=None, mode="nearest", align_corners=None):  # noqa: F811
    # type: (Tensor, Optional[int], Optional[float], str, Optional[bool]) -> Tensor
    pass


@_overload  # noqa: F811
def upsample(input, size=None, scale_factor=None, mode="nearest", align_corners=None):  # noqa: F811
    # type: (Tensor, Optional[List[int]], Optional[float], str, Optional[bool]) -> Tensor
    pass


def upsample(input, size=None, scale_factor=None, mode="nearest", align_corners=None):  # noqa: F811
    r"""Upsamples the input to either the given :attr:`size` or the given
    :attr:`scale_factor`

    .. warning::
        This function is deprecated in favor of :func:`torch.nn.functional.interpolate`.
        This is equivalent with ``nn.functional.interpolate(...)``.

    Note:
        {backward_reproducibility_note}

    The algorithm used for upsampling is determined by :attr:`mode`.

    Currently temporal, spatial and volumetric upsampling are supported, i.e.
    expected inputs are 3-D, 4-D or 5-D in shape.

    The input dimensions are interpreted in the form:
    `mini-batch x channels x [optional depth] x [optional height] x width`.

    The modes available for upsampling are: `nearest`, `linear` (3D-only),
    `bilinear`, `bicubic` (4D-only), `trilinear` (5D-only)

    Args:
        input (Tensor): the input tensor
        size (int or Tuple[int] or Tuple[int, int] or Tuple[int, int, int]):
            output spatial size.
        scale_factor (float or Tuple[float]): multiplier for spatial size. Has to match input size if it is a tuple.
        mode (string): algorithm used for upsampling:
            ``'nearest'`` | ``'linear'`` | ``'bilinear'`` | ``'bicubic'`` |
            ``'trilinear'``. Default: ``'nearest'``
        align_corners (bool, optional): Geometrically, we consider the pixels of the
            input and output as squares rather than points.
            If set to ``True``, the input and output tensors are aligned by the
            center points of their corner pixels, preserving the values at the corner pixels.
            If set to ``False``, the input and output tensors are aligned by the corner
            points of their corner pixels, and the interpolation uses edge value padding
            for out-of-boundary values, making this operation *independent* of input size
            when :attr:`scale_factor` is kept the same. This only has an effect when :attr:`mode`
            is ``'linear'``, ``'bilinear'``, ``'bicubic'`` or ``'trilinear'``.
            Default: ``False``

    .. note::
        With ``mode='bicubic'``, it's possible to cause overshoot, in other words it can produce
        negative values or values greater than 255 for images.
        Explicitly call ``result.clamp(min=0, max=255)`` if you want to reduce the overshoot
        when displaying the image.

    .. warning::
        With ``align_corners = True``, the linearly interpolating modes
        (`linear`, `bilinear`, and `trilinear`) don't proportionally align the
        output and input pixels, and thus the output values can depend on the
        input size. This was the default behavior for these modes up to version
        0.3.1. Since then, the default behavior is ``align_corners = False``.
        See :class:`~torch.nn.Upsample` for concrete examples on how this
        affects the outputs.

    """
    warnings.warn("nn.functional.upsample is deprecated. Use nn.functional.interpolate instead.")
    return interpolate(input, size, scale_factor, mode, align_corners)


upsample.__doc__ = upsample.__doc__.format(**reproducibility_notes)


@_overload  # noqa: F811
def interpolate(input, size=None, scale_factor=None, mode='nearest', align_corners=None, recompute_scale_factor=None):  # noqa: F811
    # type: (Tensor, Optional[int], Optional[List[float]], str, Optional[bool], Optional[bool]) -> Tensor
    pass


@_overload  # noqa: F811
def interpolate(input, size=None, scale_factor=None, mode='nearest', align_corners=None, recompute_scale_factor=None):  # noqa: F811
    # type: (Tensor, Optional[List[int]], Optional[List[float]], str, Optional[bool], Optional[bool]) -> Tensor
    pass


@_overload  # noqa: F811
def interpolate(input, size=None, scale_factor=None, mode='nearest', align_corners=None, recompute_scale_factor=None):  # noqa: F811
    # type: (Tensor, Optional[int], Optional[float], str, Optional[bool], Optional[bool]) -> Tensor
    pass


@_overload  # noqa: F811
def interpolate(  # noqa: F811
    input: Tensor,
    size: Optional[List[int]] = None,
    scale_factor: Optional[float] = None,
    mode: str = "nearest",
    align_corners: Optional[bool] = None,
    recompute_scale_factor: Optional[bool] = None,
) -> Tensor:  # noqa: F811
    pass

def interpolate(input, size=None, scale_factor=None, mode='nearest', align_corners=None, recompute_scale_factor=None):  # noqa: F811
    # type: (Tensor, Optional[int], Optional[List[float]], str, Optional[bool], Optional[bool]) -> Tensor
    r"""Down/up samples the input to either the given :attr:`size` or the given
    :attr:`scale_factor`

    The algorithm used for interpolation is determined by :attr:`mode`.

    Currently temporal, spatial and volumetric sampling are supported, i.e.
    expected inputs are 3-D, 4-D or 5-D in shape.

    The input dimensions are interpreted in the form:
    `mini-batch x channels x [optional depth] x [optional height] x width`.

    The modes available for resizing are: `nearest`, `linear` (3D-only),
    `bilinear`, `bicubic` (4D-only), `trilinear` (5D-only), `area`

    Args:
        input (Tensor): the input tensor
        size (int or Tuple[int] or Tuple[int, int] or Tuple[int, int, int]):
            output spatial size.
        scale_factor (float or Tuple[float]): multiplier for spatial size. Has to match input size if it is a tuple.
        mode (str): algorithm used for upsampling:
            ``'nearest'`` | ``'linear'`` | ``'bilinear'`` | ``'bicubic'`` |
            ``'trilinear'`` | ``'area'``. Default: ``'nearest'``
        align_corners (bool, optional): Geometrically, we consider the pixels of the
            input and output as squares rather than points.
            If set to ``True``, the input and output tensors are aligned by the
            center points of their corner pixels, preserving the values at the corner pixels.
            If set to ``False``, the input and output tensors are aligned by the corner
            points of their corner pixels, and the interpolation uses edge value padding
            for out-of-boundary values, making this operation *independent* of input size
            when :attr:`scale_factor` is kept the same. This only has an effect when :attr:`mode`
            is ``'linear'``, ``'bilinear'``, ``'bicubic'`` or ``'trilinear'``.
            Default: ``False``
        recompute_scale_factor (bool, optional): recompute the scale_factor for use in the
            interpolation calculation.  When `scale_factor` is passed as a parameter, it is used
            to compute the `output_size`.  If `recompute_scale_factor` is ``False`` or not specified,
            the passed-in `scale_factor` will be used in the interpolation computation.
            Otherwise, a new `scale_factor` will be computed based on the output and input sizes for
            use in the interpolation computation (i.e. the computation will be identical to if the computed
            `output_size` were passed-in explicitly).  Note that when `scale_factor` is floating-point,
            the recomputed scale_factor may differ from the one passed in due to rounding and precision
            issues.

    .. note::
        With ``mode='bicubic'``, it's possible to cause overshoot, in other words it can produce
        negative values or values greater than 255 for images.
        Explicitly call ``result.clamp(min=0, max=255)`` if you want to reduce the overshoot
        when displaying the image.

    .. warning::
        With ``align_corners = True``, the linearly interpolating modes
        (`linear`, `bilinear`, and `trilinear`) don't proportionally align the
        output and input pixels, and thus the output values can depend on the
        input size. This was the default behavior for these modes up to version
        0.3.1. Since then, the default behavior is ``align_corners = False``.
        See :class:`~torch.nn.Upsample` for concrete examples on how this
        affects the outputs.

    .. warning::
        When scale_factor is specified, if recompute_scale_factor=True,
        scale_factor is used to compute the output_size which will then
        be used to infer new scales for the interpolation.
        The default behavior for recompute_scale_factor changed to False
        in 1.6.0, and scale_factor is used in the interpolation
        calculation.

    Note:
        {backward_reproducibility_note}
    """
    if has_torch_function_unary(input):
        return handle_torch_function(
            interpolate,
            (input,),
            input,
            size=size,
            scale_factor=scale_factor,
            mode=mode,
            align_corners=align_corners,
            recompute_scale_factor=recompute_scale_factor,
        )

    if mode in ("nearest", "area"):
        if align_corners is not None:
            raise ValueError(
                "align_corners option can only be set with the "
                "interpolating modes: linear | bilinear | bicubic | trilinear"
            )
    else:
        if align_corners is None:
            warnings.warn(
                "Default upsampling behavior when mode={} is changed "
                "to align_corners=False since 0.4.0. Please specify "
                "align_corners=True if the old behavior is desired. "
                "See the documentation of nn.Upsample for details.".format(mode)
            )
            align_corners = False

    dim = input.dim() - 2  # Number of spatial dimensions.

    # Process size and scale_factor.  Validate that exactly one is set.
    # Validate its length if it is a list, or expand it if it is a scalar.
    # After this block, exactly one of output_size and scale_factors will
    # be non-None, and it will be a list (or tuple).
    if size is not None and scale_factor is not None:
        raise ValueError("only one of size or scale_factor should be defined")
    elif size is not None:
        assert scale_factor is None
        scale_factors = None
        if isinstance(size, (list, tuple)):
            if len(size) != dim:
                raise ValueError(
                    "size shape must match input shape. " "Input is {}D, size is {}".format(dim, len(size))
                )
            output_size = size
        else:
            output_size = [size for _ in range(dim)]
    elif scale_factor is not None:
        assert size is None
        output_size = None
        if isinstance(scale_factor, (list, tuple)):
            if len(scale_factor) != dim:
                raise ValueError(
                    "scale_factor shape must match input shape. "
                    "Input is {}D, scale_factor is {}".format(dim, len(scale_factor))
                )
            scale_factors = scale_factor
        else:
            scale_factors = [scale_factor for _ in range(dim)]
    else:
        raise ValueError("either size or scale_factor should be defined")

    if recompute_scale_factor is None:
        # only warn when the scales have floating values since
        # the result for ints is the same with/without recompute_scale_factor
        if scale_factors is not None:
            for scale in scale_factors:
                if math.floor(scale) != scale:
                    warnings.warn(
                        "The default behavior for interpolate/upsample with float scale_factor changed "
                        "in 1.6.0 to align with other frameworks/libraries, and now uses scale_factor directly, "
                        "instead of relying on the computed output size. "
                        "If you wish to restore the old behavior, please set recompute_scale_factor=True. "
                        "See the documentation of nn.Upsample for details. "
                    )
                    break
    elif recompute_scale_factor and size is not None:
        raise ValueError("recompute_scale_factor is not meaningful with an explicit size.")

    # "area" mode always requires an explicit size rather than scale factor.
    # Re-use the recompute_scale_factor code path.
    if mode == "area" and output_size is None:
        recompute_scale_factor = True

    if recompute_scale_factor is not None and recompute_scale_factor:
        # We compute output_size here, then un-set scale_factors.
        # The C++ code will recompute it based on the (integer) output size.
        if not torch.jit.is_scripting() and torch._C._get_tracing_state():
            # make scale_factor a tensor in tracing so constant doesn't get baked in
            output_size = [
                (torch.floor((input.size(i + 2).float() * torch.tensor(scale_factors[i], dtype=torch.float32)).float()))
                for i in range(dim)
            ]
        else:
            assert scale_factors is not None
            output_size = [int(math.floor(float(input.size(i + 2)) * scale_factors[i])) for i in range(dim)]
        scale_factors = None

    if input.dim() == 3 and mode == "nearest":
        return torch._C._nn.upsample_nearest1d(input, output_size, scale_factors)
    if input.dim() == 4 and mode == "nearest":
        return torch._C._nn.upsample_nearest2d(input, output_size, scale_factors)
    if input.dim() == 5 and mode == "nearest":
        return torch._C._nn.upsample_nearest3d(input, output_size, scale_factors)

    if input.dim() == 3 and mode == "area":
        assert output_size is not None
        return adaptive_avg_pool1d(input, output_size)
    if input.dim() == 4 and mode == "area":
        assert output_size is not None
        return adaptive_avg_pool2d(input, output_size)
    if input.dim() == 5 and mode == "area":
        assert output_size is not None
        return adaptive_avg_pool3d(input, output_size)

    if input.dim() == 3 and mode == "linear":
        assert align_corners is not None
        return torch._C._nn.upsample_linear1d(input, output_size, align_corners, scale_factors)
    if input.dim() == 4 and mode == "bilinear":
        assert align_corners is not None
        return torch._C._nn.upsample_bilinear2d(input, output_size, align_corners, scale_factors)
    if input.dim() == 5 and mode == "trilinear":
        assert align_corners is not None
        return torch._C._nn.upsample_trilinear3d(input, output_size, align_corners, scale_factors)
    if input.dim() == 4 and mode == "bicubic":
        assert align_corners is not None
        return torch._C._nn.upsample_bicubic2d(input, output_size, align_corners, scale_factors)

    if input.dim() == 3 and mode == "bilinear":
        raise NotImplementedError("Got 3D input, but bilinear mode needs 4D input")
    if input.dim() == 3 and mode == "trilinear":
        raise NotImplementedError("Got 3D input, but trilinear mode needs 5D input")
    if input.dim() == 4 and mode == "linear":
        raise NotImplementedError("Got 4D input, but linear mode needs 3D input")
    if input.dim() == 4 and mode == "trilinear":
        raise NotImplementedError("Got 4D input, but trilinear mode needs 5D input")
    if input.dim() == 5 and mode == "linear":
        raise NotImplementedError("Got 5D input, but linear mode needs 3D input")
    if input.dim() == 5 and mode == "bilinear":
        raise NotImplementedError("Got 5D input, but bilinear mode needs 4D input")

    raise NotImplementedError(
        "Input Error: Only 3D, 4D and 5D input Tensors supported"
        " (got {}D) for the modes: nearest | linear | bilinear | bicubic | trilinear"
        " (got {})".format(input.dim(), mode)
    )


interpolate.__doc__ = interpolate.__doc__.format(**reproducibility_notes)


@_overload  # noqa: F811
def upsample_nearest(input, size=None, scale_factor=None):  # noqa: F811
    # type: (Tensor, Optional[int], Optional[float]) -> Tensor
    pass


@_overload  # noqa: F811
def upsample_nearest(input, size=None, scale_factor=None):  # noqa: F811
    # type: (Tensor, Optional[List[int]], Optional[float]) -> Tensor
    pass


def upsample_nearest(input, size=None, scale_factor=None):  # noqa: F811
    r"""Upsamples the input, using nearest neighbours' pixel values.

    .. warning::
        This function is deprecated in favor of :func:`torch.nn.functional.interpolate`.
        This is equivalent with ``nn.functional.interpolate(..., mode='nearest')``.

    Currently spatial and volumetric upsampling are supported (i.e. expected
    inputs are 4 or 5 dimensional).

    Args:
        input (Tensor): input
        size (int or Tuple[int, int] or Tuple[int, int, int]): output spatia
            size.
        scale_factor (int): multiplier for spatial size. Has to be an integer.

    Note:
        {backward_reproducibility_note}
    """
    # DeprecationWarning is ignored by default
    warnings.warn("nn.functional.upsample_nearest is deprecated. Use nn.functional.interpolate instead.")
    return interpolate(input, size, scale_factor, mode="nearest")


upsample_nearest.__doc__ = upsample_nearest.__doc__.format(**reproducibility_notes)


@_overload  # noqa: F811
def upsample_bilinear(
    input: Tensor, size: Optional[int] = None, scale_factor: Optional[float] = None
) -> Tensor:  # noqa: F811
    pass


@_overload  # noqa: F811
def upsample_bilinear(  # noqa: F811
    input: Tensor, size: Optional[List[int]] = None, scale_factor: Optional[float] = None
) -> Tensor:  # noqa: F811
    pass


@_overload  # noqa: F811
def upsample_bilinear(  # noqa: F811
    input: Tensor, size: Optional[int] = None, scale_factor: Optional[List[float]] = None
) -> Tensor:  # noqa: F811
    pass


@_overload  # noqa: F811
def upsample_bilinear(  # noqa: F811
    input: Tensor, size: Optional[List[int]] = None, scale_factor: Optional[List[float]] = None
) -> Tensor:  # noqa: F811
    pass


def upsample_bilinear(input, size=None, scale_factor=None):  # noqa: F811
    r"""Upsamples the input, using bilinear upsampling.

    .. warning::
        This function is deprecated in favor of :func:`torch.nn.functional.interpolate`.
        This is equivalent with
        ``nn.functional.interpolate(..., mode='bilinear', align_corners=True)``.

    Expected inputs are spatial (4 dimensional). Use `upsample_trilinear` fo
    volumetric (5 dimensional) inputs.

    Args:
        input (Tensor): input
        size (int or Tuple[int, int]): output spatial size.
        scale_factor (int or Tuple[int, int]): multiplier for spatial size

    Note:
        {backward_reproducibility_note}
    """
    # DeprecationWarning is ignored by default
    warnings.warn("nn.functional.upsample_bilinear is deprecated. Use nn.functional.interpolate instead.")
    return interpolate(input, size, scale_factor, mode="bilinear", align_corners=True)


upsample_bilinear.__doc__ = upsample_bilinear.__doc__.format(**reproducibility_notes)

GRID_SAMPLE_INTERPOLATION_MODES = {
    "bilinear": 0,
    "nearest": 1,
    "bicubic": 2,
}

GRID_SAMPLE_PADDING_MODES = {
    "zeros": 0,
    "border": 1,
    "reflection": 2,
}


def grid_sample(
    input: Tensor,
    grid: Tensor,
    mode: str = "bilinear",
    padding_mode: str = "zeros",
    align_corners: Optional[bool] = None,
) -> Tensor:
    r"""Given an :attr:`input` and a flow-field :attr:`grid`, computes the
    ``output`` using :attr:`input` values and pixel locations from :attr:`grid`.

    Currently, only spatial (4-D) and volumetric (5-D) :attr:`input` are
    supported.

    In the spatial (4-D) case, for :attr:`input` with shape
    :math:`(N, C, H_\text{in}, W_\text{in})` and :attr:`grid` with shape
    :math:`(N, H_\text{out}, W_\text{out}, 2)`, the output will have shape
    :math:`(N, C, H_\text{out}, W_\text{out})`.

    For each output location ``output[n, :, h, w]``, the size-2 vector
    ``grid[n, h, w]`` specifies :attr:`input` pixel locations ``x`` and ``y``,
    which are used to interpolate the output value ``output[n, :, h, w]``.
    In the case of 5D inputs, ``grid[n, d, h, w]`` specifies the
    ``x``, ``y``, ``z`` pixel locations for interpolating
    ``output[n, :, d, h, w]``. :attr:`mode` argument specifies ``nearest`` or
    ``bilinear`` interpolation method to sample the input pixels.

    :attr:`grid` specifies the sampling pixel locations normalized by the
    :attr:`input` spatial dimensions. Therefore, it should have most values in
    the range of ``[-1, 1]``. For example, values ``x = -1, y = -1`` is the
    left-top pixel of :attr:`input`, and values  ``x = 1, y = 1`` is the
    right-bottom pixel of :attr:`input`.

    If :attr:`grid` has values outside the range of ``[-1, 1]``, the corresponding
    outputs are handled as defined by :attr:`padding_mode`. Options are

        * ``padding_mode="zeros"``: use ``0`` for out-of-bound grid locations,
        * ``padding_mode="border"``: use border values for out-of-bound grid locations,
        * ``padding_mode="reflection"``: use values at locations reflected by
          the border for out-of-bound grid locations. For location far away
          from the border, it will keep being reflected until becoming in bound,
          e.g., (normalized) pixel location ``x = -3.5`` reflects by border ``-1``
          and becomes ``x' = 1.5``, then reflects by border ``1`` and becomes
          ``x'' = -0.5``.

    Note:
        This function is often used in conjunction with :func:`affine_grid`
        to build `Spatial Transformer Networks`_ .

    Note:
        When using the CUDA backend, this operation may induce nondeterministic
        behaviour in its backward pass that is not easily switched off.
        Please see the notes on :doc:`/notes/randomness` for background.

    Note:
        NaN values in :attr:`grid` would be interpreted as ``-1``.

    Args:
        input (Tensor): input of shape :math:`(N, C, H_\text{in}, W_\text{in})` (4-D case)
                        or :math:`(N, C, D_\text{in}, H_\text{in}, W_\text{in})` (5-D case)
        grid (Tensor): flow-field of shape :math:`(N, H_\text{out}, W_\text{out}, 2)` (4-D case)
                       or :math:`(N, D_\text{out}, H_\text{out}, W_\text{out}, 3)` (5-D case)
        mode (str): interpolation mode to calculate output values
            ``'bilinear'`` | ``'nearest'`` | ``'bicubic'``. Default: ``'bilinear'``
            Note: ``mode='bicubic'`` supports only 4-D input.
            When ``mode='bilinear'`` and the input is 5-D, the interpolation mode
            used internally will actually be trilinear. However, when the input is 4-D,
            the interpolation mode will legitimately be bilinear.
        padding_mode (str): padding mode for outside grid values
            ``'zeros'`` | ``'border'`` | ``'reflection'``. Default: ``'zeros'``
        align_corners (bool, optional): Geometrically, we consider the pixels of the
            input  as squares rather than points.
            If set to ``True``, the extrema (``-1`` and ``1``) are considered as referring
            to the center points of the input's corner pixels. If set to ``False``, they
            are instead considered as referring to the corner points of the input's corner
            pixels, making the sampling more resolution agnostic.
            This option parallels the ``align_corners`` option in
            :func:`interpolate`, and so whichever option is used here
            should also be used there to resize the input image before grid sampling.
            Default: ``False``

    Returns:
        output (Tensor): output Tensor

    .. _`Spatial Transformer Networks`:
        https://arxiv.org/abs/1506.02025

    .. warning::
        When ``align_corners = True``, the grid positions depend on the pixel
        size relative to the input image size, and so the locations sampled by
        :func:`grid_sample` will differ for the same input given at different
        resolutions (that is, after being upsampled or downsampled).
        The default behavior up to version 1.2.0 was ``align_corners = True``.
        Since then, the default behavior has been changed to ``align_corners = False``,
        in order to bring it in line with the default for :func:`interpolate`.

    .. note::
        ``mode='bicubic'`` is implemented using the `cubic convolution algorithm`_ with :math:`\alpha=-0.75`.
        The constant :math:`\alpha` might be different from packages to packages.
        For example, `PIL`_ and `OpenCV`_ use -0.5 and -0.75 respectively.
        This algorithm may "overshoot" the range of values it's interpolating.
        For example, it may produce negative values or values greater than 255 when interpolating input in [0, 255].
        Clamp the results with :func: `torch.clamp` to ensure they are within the valid range.
    .. _`cubic convolution algorithm`: https://en.wikipedia.org/wiki/Bicubic_interpolation
    .. _`PIL`: https://github.com/python-pillow/Pillow/blob/4634eafe3c695a014267eefdce830b4a825beed7/src/libImaging/Resample.c#L51
    .. _`OpenCV`: https://github.com/opencv/opencv/blob/f345ed564a06178670750bad59526cfa4033be55/modules/imgproc/src/resize.cpp#L908
    """
    if has_torch_function_variadic(input, grid):
        return handle_torch_function(
            grid_sample, (input, grid), input, grid, mode=mode, padding_mode=padding_mode, align_corners=align_corners
        )
    if mode != "bilinear" and mode != "nearest" and mode != "bicubic":
        raise ValueError(
            "nn.functional.grid_sample(): expected mode to be "
            "'bilinear', 'nearest' or 'bicubic', but got: '{}'".format(mode)
        )
    if padding_mode != "zeros" and padding_mode != "border" and padding_mode != "reflection":
        raise ValueError(
            "nn.functional.grid_sample(): expected padding_mode "
            "to be 'zeros', 'border', or 'reflection', "
            "but got: '{}'".format(padding_mode)
        )

    if mode == "bilinear":
        mode_enum = 0
    elif mode == "nearest":
        mode_enum = 1
    else:  # mode == 'bicubic'
        mode_enum = 2

    if padding_mode == "zeros":
        padding_mode_enum = 0
    elif padding_mode == "border":
        padding_mode_enum = 1
    else:  # padding_mode == 'reflection'
        padding_mode_enum = 2

    if align_corners is None:
        warnings.warn(
            "Default grid_sample and affine_grid behavior has changed "
            "to align_corners=False since 1.3.0. Please specify "
            "align_corners=True if the old behavior is desired. "
            "See the documentation of grid_sample for details."
        )
        align_corners = False

    return torch.grid_sampler(input, grid, mode_enum, padding_mode_enum, align_corners)


def affine_grid(theta: Tensor, size: List[int], align_corners: Optional[bool] = None) -> Tensor:
    r"""Generates a 2D or 3D flow field (sampling grid), given a batch of
    affine matrices :attr:`theta`.

    .. note::
        This function is often used in conjunction with :func:`grid_sample`
        to build `Spatial Transformer Networks`_ .

    Args:
        theta (Tensor): input batch of affine matrices with shape
            (:math:`N \times 2 \times 3`) for 2D or
            (:math:`N \times 3 \times 4`) for 3D
        size (torch.Size): the target output image size.
            (:math:`N \times C \times H \times W` for 2D or
            :math:`N \times C \times D \times H \times W` for 3D)
            Example: torch.Size((32, 3, 24, 24))
        align_corners (bool, optional): if ``True``, consider ``-1`` and ``1``
            to refer to the centers of the corner pixels rather than the image corners.
            Refer to :func:`grid_sample` for a more complete description.
            A grid generated by :func:`affine_grid` should be passed to :func:`grid_sample`
            with the same setting for this option.
            Default: ``False``

    Returns:
        output (Tensor): output Tensor of size (:math:`N \times H \times W \times 2`)

    .. _`Spatial Transformer Networks`:
        https://arxiv.org/abs/1506.02025

    .. warning::
        When ``align_corners = True``, the grid positions depend on the pixel
        size relative to the input image size, and so the locations sampled by
        :func:`grid_sample` will differ for the same input given at different
        resolutions (that is, after being upsampled or downsampled).
        The default behavior up to version 1.2.0 was ``align_corners = True``.
        Since then, the default behavior has been changed to ``align_corners = False``,
        in order to bring it in line with the default for :func:`interpolate`.
    .. warning::
        When ``align_corners = True``, 2D affine transforms on 1D data and
        3D affine transforms on 2D data (that is, when one of the spatial
        dimensions has unit size) are ill-defined, and not an intended use case.
        This is not a problem when ``align_corners = False``.
        Up to version 1.2.0, all grid points along a unit dimension were
        considered arbitrarily to be at ``-1``.
        From version 1.3.0, under ``align_corners = True`` all grid points
        along a unit dimension are considered to be at ```0``
        (the center of the input image).
    """
    if has_torch_function_unary(theta):
        return handle_torch_function(affine_grid, (theta,), theta, size, align_corners=align_corners)
    if align_corners is None:
        warnings.warn(
            "Default grid_sample and affine_grid behavior has changed "
            "to align_corners=False since 1.3.0. Please specify "
            "align_corners=True if the old behavior is desired. "
            "See the documentation of grid_sample for details."
        )
        align_corners = False

    # enforce floating point dtype on theta
    if not theta.is_floating_point():
        raise ValueError("Expected theta to have floating point type, but got {}".format(theta.dtype))
    # check that shapes and sizes match
    if len(size) == 4:
        if theta.dim() != 3 or theta.shape[-2] != 2 or theta.shape[-1] != 3:
            raise ValueError(
                "Expected a batch of 2D affine matrices of shape Nx2x3 "
                "for size {}. Got {}.".format(size, theta.shape)
            )
        spatial_size = size[-2:]  # spatial dimension sizes
    elif len(size) == 5:
        if theta.dim() != 3 or theta.shape[-2] != 3 or theta.shape[-1] != 4:
            raise ValueError(
                "Expected a batch of 3D affine matrices of shape Nx3x4 "
                "for size {}. Got {}.".format(size, theta.shape)
            )
        spatial_size = size[-3:]  # spatial dimension sizes
    else:
        raise NotImplementedError(
            "affine_grid only supports 4D and 5D sizes, "
            "for 2D and 3D affine transforms, respectively. "
            "Got size {}.".format(size)
        )
    # check for empty span
    if align_corners and min(spatial_size) == 1:
        warnings.warn(
            "Since version 1.3.0, affine_grid behavior has changed "
            "for unit-size grids when align_corners=True. "
            "This is not an intended use case of affine_grid. "
            "See the documentation of affine_grid for details."
        )
    elif min(size) <= 0:
        raise ValueError("Expected non-zero, positive output size. Got {}".format(size))

    return torch.affine_grid_generator(theta, size, align_corners)


def _pad(input: Tensor, pad: List[int], mode: str = "constant", value: float = 0) -> Tensor:
    r"""Pads tensor.

    Padding size:
        The padding size by which to pad some dimensions of :attr:`input`
        are described starting from the last dimension and moving forward.
        :math:`\left\lfloor\frac{\text{len(pad)}}{2}\right\rfloor` dimensions
        of ``input`` will be padded.
        For example, to pad only the last dimension of the input tensor, then
        :attr:`pad` has the form
        :math:`(\text{padding\_left}, \text{padding\_right})`;
        to pad the last 2 dimensions of the input tensor, then use
        :math:`(\text{padding\_left}, \text{padding\_right},`
        :math:`\text{padding\_top}, \text{padding\_bottom})`;
        to pad the last 3 dimensions, use
        :math:`(\text{padding\_left}, \text{padding\_right},`
        :math:`\text{padding\_top}, \text{padding\_bottom}`
        :math:`\text{padding\_front}, \text{padding\_back})`.

    Padding mode:
        See :class:`torch.nn.ConstantPad2d`, :class:`torch.nn.ReflectionPad2d`, and
        :class:`torch.nn.ReplicationPad2d` for concrete examples on how each of the
        padding modes works. Constant padding is implemented for arbitrary dimensions.
        Replicate padding is implemented for padding the last 3 dimensions of 5D input
        tensor, or the last 2 dimensions of 4D input tensor, or the last dimension of
        3D input tensor. Reflect padding is only implemented for padding the last 2
        dimensions of 4D input tensor, or the last dimension of 3D input tensor.

    Note:
        When using the CUDA backend, this operation may induce nondeterministic
        behaviour in its backward pass that is not easily switched off.
        Please see the notes on :doc:`/notes/randomness` for background.

    Args:
        input (Tensor): N-dimensional tensor
        pad (tuple): m-elements tuple, where
            :math:`\frac{m}{2} \leq` input dimensions and :math:`m` is even.
        mode: ``'constant'``, ``'reflect'``, ``'replicate'`` or ``'circular'``.
            Default: ``'constant'``
        value: fill value for ``'constant'`` padding. Default: ``0``

    Examples::

        >>> t4d = torch.empty(3, 3, 4, 2)
        >>> p1d = (1, 1) # pad last dim by 1 on each side
        >>> out = F.pad(t4d, p1d, "constant", 0)  # effectively zero padding
        >>> print(out.size())
        torch.Size([3, 3, 4, 4])
        >>> p2d = (1, 1, 2, 2) # pad last dim by (1, 1) and 2nd to last by (2, 2)
        >>> out = F.pad(t4d, p2d, "constant", 0)
        >>> print(out.size())
        torch.Size([3, 3, 8, 4])
        >>> t4d = torch.empty(3, 3, 4, 2)
        >>> p3d = (0, 1, 2, 1, 3, 3) # pad by (0, 1), (2, 1), and (3, 3)
        >>> out = F.pad(t4d, p3d, "constant", 0)
        >>> print(out.size())
        torch.Size([3, 9, 7, 3])

    """
    if has_torch_function_unary(input):
        return handle_torch_function(_pad, (input,), input, pad, mode=mode, value=value)
    assert len(pad) % 2 == 0, "Padding length must be divisible by 2"
    assert len(pad) // 2 <= input.dim(), "Padding length too large"
    if mode == "constant":
        return _VF.constant_pad_nd(input, pad, value)
    else:
        assert value == 0, 'Padding mode "{}"" doesn\'t take in value argument'.format(mode)
        if input.dim() == 3:
            assert len(pad) == 2, "3D tensors expect 2 values for padding"
            if mode == "reflect":
                return torch._C._nn.reflection_pad1d(input, pad)
            elif mode == "replicate":
                return torch._C._nn.replication_pad1d(input, pad)
            elif mode == "circular":
                return _pad_circular(input, pad)
            else:
                raise NotImplementedError

        elif input.dim() == 4:
            assert len(pad) == 4, "4D tensors expect 4 values for padding"
            if mode == "reflect":
                return torch._C._nn.reflection_pad2d(input, pad)
            elif mode == "replicate":
                return torch._C._nn.replication_pad2d(input, pad)
            elif mode == "circular":
                return _pad_circular(input, pad)
            else:
                raise NotImplementedError

        elif input.dim() == 5:
            assert len(pad) == 6, "5D tensors expect 6 values for padding"
            if mode == "reflect":
                raise NotImplementedError
            elif mode == "replicate":
                return torch._C._nn.replication_pad3d(input, pad)
            elif mode == "circular":
                return _pad_circular(input, pad)
            else:
                raise NotImplementedError
        else:
            raise NotImplementedError("Only 3D, 4D, 5D padding with non-constant padding are supported for now")


# We define this function as _pad because it takes an argument
# named pad, which clobbers the recursive reference to the pad
# function needed for __torch_function__ support
pad = _pad

# distance


def pairwise_distance(x1: Tensor, x2: Tensor, p: float = 2.0, eps: float = 1e-6, keepdim: bool = False) -> Tensor:
    r"""
    See :class:`torch.nn.PairwiseDistance` for details
    """
    return torch.pairwise_distance(x1, x2, p, eps, keepdim)


pdist = _add_docstr(
    torch.pdist,
    r"""
pdist(input, p=2) -> Tensor

Computes the p-norm distance between every pair of row vectors in the input.
This is identical to the upper triangular portion, excluding the diagonal, of
`torch.norm(input[:, None] - input, dim=2, p=p)`. This function will be faster
if the rows are contiguous.

If input has shape :math:`N \times M` then the output will have shape
:math:`\frac{1}{2} N (N - 1)`.

This function is equivalent to `scipy.spatial.distance.pdist(input,
'minkowski', p=p)` if :math:`p \in (0, \infty)`. When :math:`p = 0` it is
equivalent to `scipy.spatial.distance.pdist(input, 'hamming') * M`.
When :math:`p = \infty`, the closest scipy function is
`scipy.spatial.distance.pdist(xn, lambda x, y: np.abs(x - y).max())`.

Args:
    input: input tensor of shape :math:`N \times M`.
    p: p value for the p-norm distance to calculate between each vector pair
        :math:`\in [0, \infty]`.
""",
)


cosine_similarity = _add_docstr(
    torch.cosine_similarity,
    r"""
cosine_similarity(x1, x2, dim=1, eps=1e-8) -> Tensor

Returns cosine similarity between x1 and x2, computed along dim.

.. math ::
    \text{similarity} = \dfrac{x_1 \cdot x_2}{\max(\Vert x_1 \Vert _2 \cdot \Vert x_2 \Vert _2, \epsilon)}

Args:
    x1 (Tensor): First input.
    x2 (Tensor): Second input (of size matching x1).
    dim (int, optional): Dimension of vectors. Default: 1
    eps (float, optional): Small value to avoid division by zero.
        Default: 1e-8

Shape:
    - Input: :math:`(\ast_1, D, \ast_2)` where D is at position `dim`.
    - Output: :math:`(\ast_1, \ast_2)` where 1 is at position `dim`.

Example::

    >>> input1 = torch.randn(100, 128)
    >>> input2 = torch.randn(100, 128)
    >>> output = F.cosine_similarity(input1, input2)
    >>> print(output)
""",
)


one_hot = _add_docstr(
    torch._C._nn.one_hot,
    r"""
one_hot(tensor, num_classes=-1) -> LongTensor

Takes LongTensor with index values of shape ``(*)`` and returns a tensor
of shape ``(*, num_classes)`` that have zeros everywhere except where the
index of last dimension matches the corresponding value of the input tensor,
in which case it will be 1.

See also `One-hot on Wikipedia`_ .

.. _One-hot on Wikipedia:
    https://en.wikipedia.org/wiki/One-hot

Arguments:
    tensor (LongTensor): class values of any shape.
    num_classes (int):  Total number of classes. If set to -1, the number
        of classes will be inferred as one greater than the largest class
        value in the input tensor.

Returns:
    LongTensor that has one more dimension with 1 values at the
    index of last dimension indicated by the input, and 0 everywhere
    else.

Examples:
    >>> F.one_hot(torch.arange(0, 5) % 3)
    tensor([[1, 0, 0],
            [0, 1, 0],
            [0, 0, 1],
            [1, 0, 0],
            [0, 1, 0]])
    >>> F.one_hot(torch.arange(0, 5) % 3, num_classes=5)
    tensor([[1, 0, 0, 0, 0],
            [0, 1, 0, 0, 0],
            [0, 0, 1, 0, 0],
            [1, 0, 0, 0, 0],
            [0, 1, 0, 0, 0]])
    >>> F.one_hot(torch.arange(0, 6).view(3,2) % 3)
    tensor([[[1, 0, 0],
             [0, 1, 0]],
            [[0, 0, 1],
             [1, 0, 0]],
            [[0, 1, 0],
             [0, 0, 1]]])
""",
)


def triplet_margin_loss(
    anchor: Tensor,
    positive: Tensor,
    negative: Tensor,
    margin: float = 1.0,
    p: float = 2,
    eps: float = 1e-6,
    swap: bool = False,
    size_average: Optional[bool] = None,
    reduce: Optional[bool] = None,
    reduction: str = "mean",
) -> Tensor:
    r"""
    See :class:`~torch.nn.TripletMarginLoss` for details
    """
    if has_torch_function_variadic(anchor, positive, negative):
        return handle_torch_function(
            triplet_margin_loss,
            (anchor, positive, negative),
            anchor,
            positive,
            negative,
            margin=margin,
            p=p,
            eps=eps,
            swap=swap,
            size_average=size_average,
            reduce=reduce,
            reduction=reduction,
        )
    if size_average is not None or reduce is not None:
        reduction_enum = _Reduction.legacy_get_enum(size_average, reduce)
    else:
        reduction_enum = _Reduction.get_enum(reduction)
    return torch.triplet_margin_loss(anchor, positive, negative, margin, p, eps, swap, reduction_enum)


def triplet_margin_with_distance_loss(
    anchor: Tensor,
    positive: Tensor,
    negative: Tensor,
    *,
    distance_function: Optional[Callable[[Tensor, Tensor], Tensor]] = None,
    margin: float = 1.0,
    swap: bool = False,
    reduction: str = "mean"
) -> Tensor:
    r"""
    See :class:`~torch.nn.TripletMarginWithDistanceLoss` for details.
    """
    if torch.jit.is_scripting():
        raise NotImplementedError(
            "F.triplet_margin_with_distance_loss does not support JIT scripting: "
            "functions requiring Callables cannot be scripted."
        )

    if has_torch_function_variadic(anchor, positive, negative):
        return handle_torch_function(
            triplet_margin_with_distance_loss,
            (anchor, positive, negative),
            anchor,
            positive,
            negative,
            distance_function=distance_function,
            margin=margin,
            swap=swap,
            reduction=reduction,
        )

    distance_function = distance_function if distance_function is not None else pairwise_distance

    positive_dist = distance_function(anchor, positive)
    negative_dist = distance_function(anchor, negative)

    if swap:
        swap_dist = distance_function(positive, negative)
        negative_dist = torch.min(negative_dist, swap_dist)

    output = torch.clamp(positive_dist - negative_dist + margin, min=0.0)

    reduction_enum = _Reduction.get_enum(reduction)
    if reduction_enum == 1:
        return output.mean()
    elif reduction_enum == 2:
        return output.sum()
    else:
        return output


def normalize(input: Tensor, p: float = 2.0, dim: int = 1, eps: float = 1e-12, out: Optional[Tensor] = None) -> Tensor:
    r"""Performs :math:`L_p` normalization of inputs over specified dimension.

    For a tensor :attr:`input` of sizes :math:`(n_0, ..., n_{dim}, ..., n_k)`, each
    :math:`n_{dim}` -element vector :math:`v` along dimension :attr:`dim` is transformed as

    .. math::
        v = \frac{v}{\max(\lVert v \rVert_p, \epsilon)}.

    With the default arguments it uses the Euclidean norm over vectors along dimension :math:`1` for normalization.

    Args:
        input: input tensor of any shape
        p (float): the exponent value in the norm formulation. Default: 2
        dim (int): the dimension to reduce. Default: 1
        eps (float): small value to avoid division by zero. Default: 1e-12
        out (Tensor, optional): the output tensor. If :attr:`out` is used, this
                                operation won't be differentiable.
    """
    if has_torch_function_unary(input):
        return handle_torch_function(normalize, (input,), input, p=p, dim=dim, eps=eps, out=out)
    if out is None:
        denom = input.norm(p, dim, keepdim=True).clamp_min(eps).expand_as(input)
        return input / denom
    else:
        denom = input.norm(p, dim, keepdim=True).clamp_min_(eps).expand_as(input)
        return torch.div(input, denom, out=out)


def assert_int_or_pair(arg: List[int], arg_name: str, message: str) -> None:
    assert isinstance(arg, int) or len(arg) == 2, message.format(arg_name)


def unfold(input, kernel_size, dilation=1, padding=0, stride=1):
    # type: (Tensor, BroadcastingList2[int], BroadcastingList2[int], BroadcastingList2[int], BroadcastingList2[int]) -> Tensor  # noqa
    r"""Extracts sliding local blocks from a batched input tensor.

    .. warning::
        Currently, only 4-D input tensors (batched image-like tensors) are
        supported.

    .. warning::

        More than one element of the unfolded tensor may refer to a single
        memory location. As a result, in-place operations (especially ones that
        are vectorized) may result in incorrect behavior. If you need to write
        to the tensor, please clone it first.


    See :class:`torch.nn.Unfold` for details
    """
    if has_torch_function_unary(input):
        return handle_torch_function(
            unfold, (input,), input, kernel_size, dilation=dilation, padding=padding, stride=stride
        )
    if input.dim() == 4:
        msg = "{} must be int or 2-tuple for 4D input"
        assert_int_or_pair(kernel_size, "kernel_size", msg)
        assert_int_or_pair(dilation, "dilation", msg)
        assert_int_or_pair(padding, "padding", msg)
        assert_int_or_pair(stride, "stride", msg)

        return torch._C._nn.im2col(input, _pair(kernel_size), _pair(dilation), _pair(padding), _pair(stride))
    else:
        raise NotImplementedError("Input Error: Only 4D input Tensors are supported (got {}D)".format(input.dim()))


def fold(input, output_size, kernel_size, dilation=1, padding=0, stride=1):
    # type: (Tensor, BroadcastingList2[int], BroadcastingList2[int], BroadcastingList2[int], BroadcastingList2[int], BroadcastingList2[int]) -> Tensor  # noqa
    r"""Combines an array of sliding local blocks into a large containing
    tensor.

    .. warning::
        Currently, only 3-D output tensors (unfolded batched image-like tensors) are
        supported.

    See :class:`torch.nn.Fold` for details
    """
    if has_torch_function_unary(input):
        return handle_torch_function(
            fold, (input,), input, output_size, kernel_size, dilation=dilation, padding=padding, stride=stride
        )
    if input.dim() == 3:
        msg = "{} must be int or 2-tuple for 3D input"
        assert_int_or_pair(output_size, "output_size", msg)
        assert_int_or_pair(kernel_size, "kernel_size", msg)
        assert_int_or_pair(dilation, "dilation", msg)
        assert_int_or_pair(padding, "padding", msg)
        assert_int_or_pair(stride, "stride", msg)

        return torch._C._nn.col2im(
            input, _pair(output_size), _pair(kernel_size), _pair(dilation), _pair(padding), _pair(stride)
        )
    else:
        raise NotImplementedError("Input Error: Only 3D input Tensors are supported (got {}D)".format(input.dim()))


def _pad_circular(input: Tensor, padding: List[int]) -> Tensor:
    """Circularly pads tensor.

    Tensor values at the beginning are used to pad the end, and values at the
    end are used to pad the beginning. For example, consider a single dimension
    with values [0, 1, 2, 3]. With circular padding of (1, 1) it would be
    padded to [3, 0, 1, 2, 3, 0], and with padding (1, 2) it would be padded to
    [3, 0, 1, 2, 3, 0, 1]. If negative padding is applied then the ends of the
    tensor get removed. With circular padding of (-1, -1) the previous example
    would become [1, 2]. Circular padding of (-1, 1) would produce
    [1, 2, 3, 1].

    The first and second dimensions of the tensor are not padded.

    Args:
        input: Tensor with shape :math:`(N, C, D[, H, W])`.
        padding: Tuple containing the number of elements to pad each side of
            the tensor. The length of padding must be twice the number of
            paddable dimensions. For example, the length of padding should be 4
            for a tensor of shape :math:`(N, C, H, W)`, and the length should
            be 6 for a tensor of shape :math:`(N, C, D, H, W)`.

    Examples::

        >>> x = torch.tensor([[[[0, 1, 2], [3, 4, 5]]]])  # Create tensor
        >>> # Example 1
        >>> padding = (1, 1, 1, 1)
        >>> y = F.pad(x, padding, mode='circular')
        >>> print(y)
        tensor([[[[5, 3, 4, 5, 3],
                  [2, 0, 1, 2, 0],
                  [5, 3, 4, 5, 3],
                  [2, 0, 1, 2, 0]]]])
        >>> print(y.shape)
        torch.Size([1, 1, 4, 5])
        >>> # Example 2
        >>> padding = (1, 1, 2, 2)
        >>> z = F.pad(x, padding, mode='circular')
        >>> print(z)
        tensor([[[[2, 0, 1, 2, 0],
                  [5, 3, 4, 5, 3],
                  [2, 0, 1, 2, 0],
                  [5, 3, 4, 5, 3],
                  [2, 0, 1, 2, 0],
                  [5, 3, 4, 5, 3]]]])
        >>> print(z.shape)
        torch.Size([1, 1, 6, 5])
    """
    in_shape = input.shape
    paddable_shape = in_shape[2:]
    ndim = len(paddable_shape)

    for idx, size in enumerate(paddable_shape):
        # Only supports wrapping around once
        assert padding[-(idx * 2 + 1)] <= size, "Padding value causes wrapping around more than once."
        assert padding[-(idx * 2 + 2)] <= size, "Padding value causes wrapping around more than once."
        # Negative padding should not result in negative sizes
        assert (
            padding[-(idx * 2 + 1)] + padding[-(idx * 2 + 2)] + size >= 0
        ), "Negative padding value is resulting in an empty dimension."

    # Get shape of padded tensor
    out_shape = in_shape[:2]
    for idx, size in enumerate(paddable_shape):
        out_shape += (size + padding[-(idx * 2 + 1)] + padding[-(idx * 2 + 2)],)

    out = torch.empty(out_shape, dtype=input.dtype, layout=input.layout, device=input.device)

    # Put original array in padded array
    if ndim == 1:
        out_d0 = max(padding[-2], 0)
        out_d1 = out_shape[2] - max(padding[-1], 0)

        in_d0 = max(-padding[-2], 0)
        in_d1 = in_shape[2] - max(-padding[-1], 0)

        out[..., out_d0:out_d1] = input[..., in_d0:in_d1]
    elif ndim == 2:
        out_d0 = max(padding[-2], 0)
        out_d1 = out_shape[2] - max(padding[-1], 0)

        out_h0 = max(padding[-4], 0)
        out_h1 = out_shape[3] - max(padding[-3], 0)

        in_d0 = max(-padding[-2], 0)
        in_d1 = in_shape[2] - max(-padding[-1], 0)

        in_h0 = max(-padding[-4], 0)
        in_h1 = in_shape[3] - max(-padding[-3], 0)

        out[..., out_d0:out_d1, out_h0:out_h1] = input[..., in_d0:in_d1, in_h0:in_h1]
    elif ndim == 3:
        out_d0 = max(padding[-2], 0)
        out_d1 = out_shape[2] - max(padding[-1], 0)

        out_h0 = max(padding[-4], 0)
        out_h1 = out_shape[3] - max(padding[-3], 0)

        out_w0 = max(padding[-6], 0)
        out_w1 = out_shape[4] - max(padding[-5], 0)

        in_d0 = max(-padding[-2], 0)
        in_d1 = in_shape[2] - max(-padding[-1], 0)

        in_h0 = max(-padding[-4], 0)
        in_h1 = in_shape[3] - max(-padding[-3], 0)

        in_w0 = max(-padding[-6], 0)
        in_w1 = in_shape[4] - max(-padding[-5], 0)

        out[..., out_d0:out_d1, out_h0:out_h1, out_w0:out_w1] = input[..., in_d0:in_d1, in_h0:in_h1, in_w0:in_w1]

    # The following steps first pad the beginning of the tensor (left side),
    # and then pad the end of the tensor (right side).
    # Note: Corners will be written more than once when ndim > 1.

    # Only in cases where padding values are > 0 are when additional copying
    # is required.

    # Pad first dimension (depth)
    if padding[-2] > 0:
        i0 = out_shape[2] - padding[-2] - max(padding[-1], 0)
        i1 = out_shape[2] - max(padding[-1], 0)
        o0 = 0
        o1 = padding[-2]
        out[:, :, o0:o1] = out[:, :, i0:i1]
    if padding[-1] > 0:
        i0 = max(padding[-2], 0)
        i1 = max(padding[-2], 0) + padding[-1]
        o0 = out_shape[2] - padding[-1]
        o1 = out_shape[2]
        out[:, :, o0:o1] = out[:, :, i0:i1]

    # Pad second dimension (height)
    if len(padding) > 2:
        if padding[-4] > 0:
            i0 = out_shape[3] - padding[-4] - max(padding[-3], 0)
            i1 = out_shape[3] - max(padding[-3], 0)
            o0 = 0
            o1 = padding[-4]
            out[:, :, :, o0:o1] = out[:, :, :, i0:i1]
        if padding[-3] > 0:
            i0 = max(padding[-4], 0)
            i1 = max(padding[-4], 0) + padding[-3]
            o0 = out_shape[3] - padding[-3]
            o1 = out_shape[3]
            out[:, :, :, o0:o1] = out[:, :, :, i0:i1]

    # Pad third dimension (width)
    if len(padding) > 4:
        if padding[-6] > 0:
            i0 = out_shape[4] - padding[-6] - max(padding[-5], 0)
            i1 = out_shape[4] - max(padding[-5], 0)
            o0 = 0
            o1 = padding[-6]
            out[:, :, :, :, o0:o1] = out[:, :, :, :, i0:i1]
        if padding[-5] > 0:
            i0 = max(padding[-6], 0)
            i1 = max(padding[-6], 0) + padding[-5]
            o0 = out_shape[4] - padding[-5]
            o1 = out_shape[4]
            out[:, :, :, :, o0:o1] = out[:, :, :, :, i0:i1]

    return out


def multi_head_attention_forward(
    query: Tensor,
    key: Tensor,
    value: Tensor,
    embed_dim_to_check: int,
    num_heads: int,
    in_proj_weight: Tensor,
    in_proj_bias: Tensor,
    bias_k: Optional[Tensor],
    bias_v: Optional[Tensor],
    add_zero_attn: bool,
    dropout_p: float,
    out_proj_weight: Tensor,
    out_proj_bias: Tensor,
    training: bool = True,
    key_padding_mask: Optional[Tensor] = None,
    need_weights: bool = True,
    attn_mask: Optional[Tensor] = None,
    use_separate_proj_weight: bool = False,
    q_proj_weight: Optional[Tensor] = None,
    k_proj_weight: Optional[Tensor] = None,
    v_proj_weight: Optional[Tensor] = None,
    static_k: Optional[Tensor] = None,
    static_v: Optional[Tensor] = None,
) -> Tuple[Tensor, Optional[Tensor]]:
    r"""
    Args:
        query, key, value: map a query and a set of key-value pairs to an output.
            See "Attention Is All You Need" for more details.
        embed_dim_to_check: total dimension of the model.
        num_heads: parallel attention heads.
        in_proj_weight, in_proj_bias: input projection weight and bias.
        bias_k, bias_v: bias of the key and value sequences to be added at dim=0.
        add_zero_attn: add a new batch of zeros to the key and
                       value sequences at dim=1.
        dropout_p: probability of an element to be zeroed.
        out_proj_weight, out_proj_bias: the output projection weight and bias.
        training: apply dropout if is ``True``.
        key_padding_mask: if provided, specified padding elements in the key will
            be ignored by the attention. This is an binary mask. When the value is True,
            the corresponding value on the attention layer will be filled with -inf.
        need_weights: output attn_output_weights.
        attn_mask: 2D or 3D mask that prevents attention to certain positions. A 2D mask will be broadcasted for all
            the batches while a 3D mask allows to specify a different mask for the entries of each batch.
        use_separate_proj_weight: the function accept the proj. weights for query, key,
            and value in different forms. If false, in_proj_weight will be used, which is
            a combination of q_proj_weight, k_proj_weight, v_proj_weight.
        q_proj_weight, k_proj_weight, v_proj_weight, in_proj_bias: input projection weight and bias.
        static_k, static_v: static key and value used for attention operators.


    Shape:
        Inputs:
        - query: :math:`(L, N, E)` where L is the target sequence length, N is the batch size, E is
          the embedding dimension.
        - key: :math:`(S, N, E)`, where S is the source sequence length, N is the batch size, E is
          the embedding dimension.
        - value: :math:`(S, N, E)` where S is the source sequence length, N is the batch size, E is
          the embedding dimension.
        - key_padding_mask: :math:`(N, S)` where N is the batch size, S is the source sequence length.
          If a ByteTensor is provided, the non-zero positions will be ignored while the zero positions
          will be unchanged. If a BoolTensor is provided, the positions with the
          value of ``True`` will be ignored while the position with the value of ``False`` will be unchanged.
        - attn_mask: 2D mask :math:`(L, S)` where L is the target sequence length, S is the source sequence length.
          3D mask :math:`(N*num_heads, L, S)` where N is the batch size, L is the target sequence length,
          S is the source sequence length. attn_mask ensures that position i is allowed to attend the unmasked
          positions. If a ByteTensor is provided, the non-zero positions are not allowed to attend
          while the zero positions will be unchanged. If a BoolTensor is provided, positions with ``True``
          are not allowed to attend while ``False`` values will be unchanged. If a FloatTensor
          is provided, it will be added to the attention weight.
        - static_k: :math:`(N*num_heads, S, E/num_heads)`, where S is the source sequence length,
          N is the batch size, E is the embedding dimension. E/num_heads is the head dimension.
        - static_v: :math:`(N*num_heads, S, E/num_heads)`, where S is the source sequence length,
          N is the batch size, E is the embedding dimension. E/num_heads is the head dimension.

        Outputs:
        - attn_output: :math:`(L, N, E)` where L is the target sequence length, N is the batch size,
          E is the embedding dimension.
        - attn_output_weights: :math:`(N, L, S)` where N is the batch size,
          L is the target sequence length, S is the source sequence length.
    """
    tens_ops = (query, key, value, in_proj_weight, in_proj_bias, bias_k, bias_v, out_proj_weight, out_proj_bias)
    if has_torch_function(tens_ops):
        return handle_torch_function(
            multi_head_attention_forward,
            tens_ops,
            query,
            key,
            value,
            embed_dim_to_check,
            num_heads,
            in_proj_weight,
            in_proj_bias,
            bias_k,
            bias_v,
            add_zero_attn,
            dropout_p,
            out_proj_weight,
            out_proj_bias,
            training=training,
            key_padding_mask=key_padding_mask,
            need_weights=need_weights,
            attn_mask=attn_mask,
            use_separate_proj_weight=use_separate_proj_weight,
            q_proj_weight=q_proj_weight,
            k_proj_weight=k_proj_weight,
            v_proj_weight=v_proj_weight,
            static_k=static_k,
            static_v=static_v,
        )
    tgt_len, bsz, embed_dim = query.size()
    assert embed_dim == embed_dim_to_check
    # allow MHA to have different sizes for the feature dimension
    assert key.size(0) == value.size(0) and key.size(1) == value.size(1)

    if isinstance(embed_dim, torch.Tensor):
        # embed_dim can be a tensor when JIT tracing
        head_dim = embed_dim.div(num_heads, rounding_mode='trunc')
    else:
        head_dim = embed_dim // num_heads
    assert head_dim * num_heads == embed_dim, "embed_dim must be divisible by num_heads"
    scaling = float(head_dim) ** -0.5

    if not use_separate_proj_weight:
        if (query is key or torch.equal(query, key)) and (key is value or torch.equal(key, value)):
            # self-attention
            q, k, v = linear(query, in_proj_weight, in_proj_bias).chunk(3, dim=-1)

        elif key is value or torch.equal(key, value):
            # encoder-decoder attention
            # This is inline in_proj function with in_proj_weight and in_proj_bias
            _b = in_proj_bias
            _start = 0
            _end = embed_dim
            _w = in_proj_weight[_start:_end, :]
            if _b is not None:
                _b = _b[_start:_end]
            q = linear(query, _w, _b)

            if key is None:
                assert value is None
                k = None
                v = None
            else:

                # This is inline in_proj function with in_proj_weight and in_proj_bias
                _b = in_proj_bias
                _start = embed_dim
                _end = None
                _w = in_proj_weight[_start:, :]
                if _b is not None:
                    _b = _b[_start:]
                k, v = linear(key, _w, _b).chunk(2, dim=-1)

        else:
            # This is inline in_proj function with in_proj_weight and in_proj_bias
            _b = in_proj_bias
            _start = 0
            _end = embed_dim
            _w = in_proj_weight[_start:_end, :]
            if _b is not None:
                _b = _b[_start:_end]
            q = linear(query, _w, _b)

            # This is inline in_proj function with in_proj_weight and in_proj_bias
            _b = in_proj_bias
            _start = embed_dim
            _end = embed_dim * 2
            _w = in_proj_weight[_start:_end, :]
            if _b is not None:
                _b = _b[_start:_end]
            k = linear(key, _w, _b)

            # This is inline in_proj function with in_proj_weight and in_proj_bias
            _b = in_proj_bias
            _start = embed_dim * 2
            _end = None
            _w = in_proj_weight[_start:, :]
            if _b is not None:
                _b = _b[_start:]
            v = linear(value, _w, _b)
    else:
        q_proj_weight_non_opt = torch.jit._unwrap_optional(q_proj_weight)
        len1, len2 = q_proj_weight_non_opt.size()
        assert len1 == embed_dim and len2 == query.size(-1)

        k_proj_weight_non_opt = torch.jit._unwrap_optional(k_proj_weight)
        len1, len2 = k_proj_weight_non_opt.size()
        assert len1 == embed_dim and len2 == key.size(-1)

        v_proj_weight_non_opt = torch.jit._unwrap_optional(v_proj_weight)
        len1, len2 = v_proj_weight_non_opt.size()
        assert len1 == embed_dim and len2 == value.size(-1)

        if in_proj_bias is not None:
            q = linear(query, q_proj_weight_non_opt, in_proj_bias[0:embed_dim])
            k = linear(key, k_proj_weight_non_opt, in_proj_bias[embed_dim : (embed_dim * 2)])
            v = linear(value, v_proj_weight_non_opt, in_proj_bias[(embed_dim * 2) :])
        else:
            q = linear(query, q_proj_weight_non_opt, in_proj_bias)
            k = linear(key, k_proj_weight_non_opt, in_proj_bias)
            v = linear(value, v_proj_weight_non_opt, in_proj_bias)
    q = q * scaling

    if attn_mask is not None:
        assert (
            attn_mask.dtype == torch.float32
            or attn_mask.dtype == torch.float64
            or attn_mask.dtype == torch.float16
            or attn_mask.dtype == torch.uint8
            or attn_mask.dtype == torch.bool
        ), "Only float, byte, and bool types are supported for attn_mask, not {}".format(attn_mask.dtype)
        if attn_mask.dtype == torch.uint8:
            warnings.warn("Byte tensor for attn_mask in nn.MultiheadAttention is deprecated. Use bool tensor instead.")
            attn_mask = attn_mask.to(torch.bool)

        if attn_mask.dim() == 2:
            attn_mask = attn_mask.unsqueeze(0)
            if list(attn_mask.size()) != [1, query.size(0), key.size(0)]:
                raise RuntimeError("The size of the 2D attn_mask is not correct.")
        elif attn_mask.dim() == 3:
            if list(attn_mask.size()) != [bsz * num_heads, query.size(0), key.size(0)]:
                raise RuntimeError("The size of the 3D attn_mask is not correct.")
        else:
            raise RuntimeError("attn_mask's dimension {} is not supported".format(attn_mask.dim()))
        # attn_mask's dim is 3 now.

    # convert ByteTensor key_padding_mask to bool
    if key_padding_mask is not None and key_padding_mask.dtype == torch.uint8:
        warnings.warn(
            "Byte tensor for key_padding_mask in nn.MultiheadAttention is deprecated. Use bool tensor instead."
        )
        key_padding_mask = key_padding_mask.to(torch.bool)

    if bias_k is not None and bias_v is not None:
        if static_k is None and static_v is None:
            k = torch.cat([k, bias_k.repeat(1, bsz, 1)])
            v = torch.cat([v, bias_v.repeat(1, bsz, 1)])
            if attn_mask is not None:
                attn_mask = pad(attn_mask, (0, 1))
            if key_padding_mask is not None:
                key_padding_mask = pad(key_padding_mask, (0, 1))
        else:
            assert static_k is None, "bias cannot be added to static key."
            assert static_v is None, "bias cannot be added to static value."
    else:
        assert bias_k is None
        assert bias_v is None

    q = q.contiguous().view(tgt_len, bsz * num_heads, head_dim).transpose(0, 1)
    if k is not None:
        k = k.contiguous().view(-1, bsz * num_heads, head_dim).transpose(0, 1)
    if v is not None:
        v = v.contiguous().view(-1, bsz * num_heads, head_dim).transpose(0, 1)

    if static_k is not None:
        assert static_k.size(0) == bsz * num_heads
        assert static_k.size(2) == head_dim
        k = static_k

    if static_v is not None:
        assert static_v.size(0) == bsz * num_heads
        assert static_v.size(2) == head_dim
        v = static_v

    src_len = k.size(1)

    if key_padding_mask is not None:
        assert key_padding_mask.size(0) == bsz
        assert key_padding_mask.size(1) == src_len

    if add_zero_attn:
        src_len += 1
        k = torch.cat([k, torch.zeros((k.size(0), 1) + k.size()[2:], dtype=k.dtype, device=k.device)], dim=1)
        v = torch.cat([v, torch.zeros((v.size(0), 1) + v.size()[2:], dtype=v.dtype, device=v.device)], dim=1)
        if attn_mask is not None:
            attn_mask = pad(attn_mask, (0, 1))
        if key_padding_mask is not None:
            key_padding_mask = pad(key_padding_mask, (0, 1))

    attn_output_weights = torch.bmm(q, k.transpose(1, 2))
    assert list(attn_output_weights.size()) == [bsz * num_heads, tgt_len, src_len]

    if attn_mask is not None:
        if attn_mask.dtype == torch.bool:
            attn_output_weights.masked_fill_(attn_mask, float("-inf"))
        else:
            attn_output_weights += attn_mask

    if key_padding_mask is not None:
        attn_output_weights = attn_output_weights.view(bsz, num_heads, tgt_len, src_len)
        attn_output_weights = attn_output_weights.masked_fill(
            key_padding_mask.unsqueeze(1).unsqueeze(2),
            float("-inf"),
        )
        attn_output_weights = attn_output_weights.view(bsz * num_heads, tgt_len, src_len)

    attn_output_weights = softmax(attn_output_weights, dim=-1)
    attn_output_weights = dropout(attn_output_weights, p=dropout_p, training=training)

    attn_output = torch.bmm(attn_output_weights, v)
    assert list(attn_output.size()) == [bsz * num_heads, tgt_len, head_dim]
    attn_output = attn_output.transpose(0, 1).contiguous().view(tgt_len, bsz, embed_dim)
    attn_output = linear(attn_output, out_proj_weight, out_proj_bias)

    if need_weights:
        # average attention weights over heads
        attn_output_weights = attn_output_weights.view(bsz, num_heads, tgt_len, src_len)
        return attn_output, attn_output_weights.sum(dim=1) / num_heads
    else:
        return attn_output, None<|MERGE_RESOLUTION|>--- conflicted
+++ resolved
@@ -83,32 +83,31 @@
 
 Note:
     {cudnn_reproducibility_note}
-<<<<<<< HEAD
-""".format(**reproducibility_notes, **tf32_notes) + r"""
-
-    Padding mode 'valid' is the same as no padding. 'same' pads the input so
-    the output has shape ``ceil(in_shape / stride)`` in each dimension.
-    For the default ``stride = 1``, the output is the same size as the input.
-
-    .. warning::
-        For ``padding='same'``, if the ``weight`` is even-length and
-        ``dilation`` is odd in any dimension, a full :func:`pad` operation
-        may be needed internally. Lowering performance.
-
-=======
 """.format(
         **reproducibility_notes, **tf32_notes
     )
     + r"""
->>>>>>> f01082e0
+
+Note:
+    :attr:`padding` can be an explicit padding ammount, or a string.
+
 Args:
     input: input tensor of shape :math:`(\text{minibatch} , \text{in\_channels} , iH , iW)`
     weight: filters of shape :math:`(\text{out\_channels} , \frac{\text{in\_channels}}{\text{groups}} , kH , kW)`
     bias: optional bias tensor of shape :math:`(\text{out\_channels})`. Default: ``None``
     stride: the stride of the convolving kernel. Can be a single number or a
       tuple `(sH, sW)`. Default: 1
-    padding: implicit paddings on both sides of the input. Can be a mode {'valid', 'same'},
+    padding: implicit paddings on both sides of the input. Can be a string {'valid', 'same'},
       single number or a tuple `(padH, padW)`. Default: 0
+      ``padding='valid'`` is the same as no padding. ``padding='same'`` pads the
+      input so the output has shape ``ceil(in_shape / stride)`` in each dimension.
+      For ``stride=1``, ``'same'`` means the output is the same size as the input.
+
+      .. warning::
+          For ``padding='same'``, if the ``weight`` is even-length and
+          ``dilation`` is odd in any dimension, a full :func:`pad` operation
+          may be needed internally. Lowering performance.
+
     dilation: the spacing between kernel elements. Can be a single number or
       a tuple `(dH, dW)`. Default: 1
     groups: split input into groups, :math:`\text{in\_channels}` should be divisible by the
