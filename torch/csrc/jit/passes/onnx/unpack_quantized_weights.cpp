--- conflicted
+++ resolved
@@ -163,91 +163,26 @@
       throw std::runtime_error(
           "getValues: Quantized weight value not found amongst constant parameters.");
     }
-<<<<<<< HEAD
-    at::Tensor unpacked_weight;      // field 1
-    c10::optional<at::Tensor> bias;  // field 2
-    const int64_t field_3_idx = 2;
-    const int64_t field_4_idx = 3;
-    const int64_t field_5_idx = 4;
-    const int64_t field_6_idx = 5;
-    c10::optional<torch::List<int64_t>> stride, padding, output_padding,
-                                        dilation;
-=======
     at::Tensor unpacked_weight;
     c10::optional<at::Tensor> bias;
     constexpr int64_t stride_idx = 2;
     constexpr int64_t padding_idx = 3;
     constexpr int64_t dilation_idx = 4;
     constexpr int64_t groups_idx = 5;
-    c10::optional<torch::List<int64_t>> stride, padding, dilation;
->>>>>>> 70e8e7c4
+    c10::optional<torch::List<int64_t>> stride, padding, dilation,
+                                        output_padding;
     c10::optional<int64_t> groups;
-    c10::optional<bool> transposed;
-
-    torch::List<int64_t> stride_int, padding_int, dilation_int;
+    c10::optional<int64_t> transpose;
+
+    torch::List<int64_t> stride_int, padding_int, dilation_int,
+                         output_padding_int;
     int64_t groups_int;
+    int64_t transpose_int;
 
     if (itr->second.isTuple()) {
       // Pre-unpacked weights. Comes from Conv/Linear weights which are
       // stored as bound C++ classes.
       auto ser_tup = itr->second.toTuple();
-<<<<<<< HEAD
-      unpacked_weight = ser_tup->elements()[0].toTensor();
-      bias = ser_tup->elements()[1].toOptional<at::Tensor>();
-      // conv only parameters
-      // The serialization tuple is defined here:
-      // - aten/src/ATen/native/quantized/cpu/serialization_versions.h
-      if (ser_tup->elements().size() > 2) {
-        int64_t version = 1;
-        auto field_6_tensor = ser_tup->elements()[field_6_idx].toTensor();
-        if (field_6_tensor.size(0) > 1) {
-          version = field_6_tensor[0].item<int64_t>();
-        }
-
-        auto field_3_ivalue = ser_tup->elements()[field_3_idx].toListRef();
-        auto field_4_ivalue = ser_tup->elements()[field_4_idx].toListRef();
-        auto field_5_ivalue = ser_tup->elements()[field_5_idx].toListRef();
-
-        torch::List<int64_t> stride_int, padding_int, output_padding_int,
-                             dilation_int;
-        int64_t groups_int;
-        bool transposed_bool;
-
-        if (version == 1) {
-          for (const auto& s : field_3_ivalue) {
-            stride_int.emplace_back(s.toTensor()[0].item<int64_t>());
-          }
-          for (const auto& p : field_4_ivalue) {
-            padding_int.emplace_back(p.toTensor()[0].item<int64_t>());
-          }
-          for (const auto& d : field_5_ivalue) {
-            dilation_int.emplace_back(d.toTensor()[0].item<int64_t>());
-          }
-          groups_int = field_6_tensor.item<int64_t>();
-        } else if (version == 2) {
-          auto stride_tensor = field_3_ivalue.at(0).toTensor();
-          for (int idx = 0; idx < stride_tensor.size(0); ++idx) {
-            stride_int.emplace_back(stride_tensor[idx].item<int64_t>());
-          }
-          auto padding_tensor = field_3_ivalue.at(1).toTensor();
-          for (int idx = 0; idx < padding_tensor.size(0); ++idx) {
-            padding_int.emplace_back(padding_tensor[idx].item<int64_t>());
-          }
-          auto output_padding_tensor = field_3_ivalue.at(2).toTensor();
-          for (int idx = 0; idx < output_padding_tensor.size(0); ++idx) {
-            output_padding_int.emplace_back(
-              output_padding_tensor[idx].item<int64_t>());
-          }
-          auto dilation_tensor = field_3_ivalue.at(3).toTensor();
-          for (int idx = 0; idx < dilation_tensor.size(0); ++idx) {
-            dilation_int.emplace_back(dilation_tensor[idx].item<int64_t>());
-          }
-          groups_int = field_6_tensor[1].item<int64_t>();
-          transposed_bool = field_6_tensor[2].item<bool>();
-        } else {
-          TORCH_CHECK(false, "Unsupported version ", version);
-        }
-=======
 
       if (params_type == QuantizedParamsType::CONV &&
           ser_tup->elements()[0].isString()) {
@@ -274,14 +209,14 @@
           dilation_int.emplace_back(conv_params_packed[idx].item<int64_t>());
           idx++;
         }
-        // output_padding is not implemented yet, so we skip the entries
         for (int i = 0; i < kSpatialDim; ++i) {
-          // do nothing
+          output_padding_int.emplace_back(
+            conv_params_packed[idx].item<int64_t>());
           idx++;
         }
         groups_int = conv_params_packed[idx].item<int64_t>();
         idx++;
-        // skip transpose
+        transpose_int = conv_params_packed[idx].item<int64_t>();
         idx++;
         TORCH_INTERNAL_ASSERT(
             idx == conv_params_packed.numel(),
@@ -292,17 +227,12 @@
 
         torch::List<c10::IValue> optional = elements[2].toList();
         bias = optional.get(0).toOptional<at::Tensor>();
->>>>>>> 70e8e7c4
 
         stride = stride_int;
         padding = padding_int;
-        output_padding = output_padding_int;
         dilation = dilation_int;
         groups = groups_int;
-<<<<<<< HEAD
-        transposed = transposed_bool;
-=======
-
+        transpose = transpose_int;
       } else { // Legacy
         unpacked_weight = ser_tup->elements()[0].toTensor();
         bias = ser_tup->elements()[1].toOptional<at::Tensor>();
@@ -328,7 +258,6 @@
           dilation = dilation_int;
           groups = groups_int;
         }
->>>>>>> 70e8e7c4
       }
     } else {
       TORCH_INTERNAL_ASSERT(itr->second.isTensor());
@@ -412,26 +341,14 @@
     c2_bias->insertBefore(qlinear_node);
     qlinear_node->insertInput(2, c2_bias->output());
 
-<<<<<<< HEAD
-    // add conv arguments:
-    // stride, padding, output_padding, dilation, groups, transposed
-    // output_padding and transposed are only added for conv_transpose
-=======
     // add conv arguments: stride, padding, dilation, groups
->>>>>>> 70e8e7c4
     if (stride.has_value() && padding.has_value() && dilation.has_value() &&
         groups.has_value()) {
       std::vector<c10::optional<torch::List<int64_t>>> conv_ints_args;
-      size_t arg_offset = 3;
       conv_ints_args.push_back(stride);
       conv_ints_args.push_back(padding);
-      if (transposed.value()) {
-        TORCH_CHECK(output_padding.has_value(),
-                    "transposed_conv must have output_padding");
-        conv_ints_args.push_back(output_padding);
-        arg_offset = 4;
-      }
       conv_ints_args.push_back(dilation);
+      const size_t arg_offset = 3;
       for (size_t i = 0; i < conv_ints_args.size(); ++i) {
         Node* ints_node =
             createIntTuple(conv_ints_args[i].value().vec(), graph);
@@ -440,12 +357,7 @@
       }
       Node* groups_node = createInt(groups.value(), graph);
       groups_node->insertBefore(qlinear_node);
-      qlinear_node->insertInput(field_6_idx + 1, groups_node->output());
-      if (transposed.value()) {
-        Node* transposed_node = createInt(transposed.value(), graph);
-        transposed_node->insertBefore(qlinear_node);
-        qlinear_node->insertInput(field_6_idx + 2, transposed_node->output());
-      }
+      qlinear_node->insertInput(groups_idx + 1, groups_node->output());
     }
     auto b = graph->block();
     auto valsToParamsMap = buildValueToParamsMap(b, paramsDict);
