#include <torch/csrc/autograd/saved_variable.h>

#include <torch/csrc/autograd/edge.h>
#include <torch/csrc/autograd/function.h>
#include <torch/csrc/autograd/variable.h>
#include <torch/csrc/autograd/anomaly_mode.h>

#include <ATen/Tensor.h>

#include <cstdint>
#include <list>
#include <memory>
#include <sstream>

namespace torch { namespace autograd {

SavedVariable::SavedVariable(const Variable& variable, bool is_output, bool is_inplace_on_view) {
  if (variable.defined()) {
    // Note [Inference tensor cannot be saved for backward]
    // Invariant:
    //   You can't save an inference tensor for backwards.
    // If an inference tensor was saved for backward in an autograd session and
    // then you reenter inference mode and make an inplace update to the tensor
    // without bumping version_counter, it'll lead to silent wrong result when
    // you do backward() for the previous autograd session.  Technically we don't
    // have to check here since it'll fail when querying `current_version` on
    // the inference tensor, but we can give a much better error message here.
    //
    // Note in the documentation we say "inference tensor cannot participate
    // in autograd" which is more restrictive than the invariant.  In practice
    // the check is more permissive and only error out when an inference tensor
    // is saved for backward.  Whether a tensor is saved for backward is determined
    // by derivative formula and thus varies op by op, so by saying "no inference
    // tensor in autograd" it's easier for users to understand and follow.
    TORCH_CHECK(!variable.is_inference(),
      "Inference tensors cannot be saved for backward. To work around "
      "you can make a clone to get a normal tensor and use it in autograd.")

    was_default_constructed_ = false;
    const auto& version_counter = impl::version_counter(variable);
    saved_version_ = version_counter.current_version();

    // If the variable is a leaf or is not an output, we can safely save the
    // original variable without running the risk of reference cycles.
    // 1. If the variable is not an output, its grad_fn has already been fully
    // created and in particular will be a different Node than the one
    // we are currently constructing (the one that owns this SavedVariable).
    // 2. If the variable is a leaf, it only has weak reference to the grad_accumulator
    // which cannot create a cycle.
    // In those cases, we save the original variable and don't need further processing.
    if (!is_output || variable.is_leaf()) {
      saved_original_ = true;
      data_ = variable;
      return;
    }

    // From now on, we can assume the variable is not a leaf and is an output.

    is_inplace_on_view_ = is_inplace_on_view;
    output_nr_ = variable.output_nr();
    version_counter_ = version_counter;

    // These copies are all shared_ptr copies, so slightly more expensive.
    // Do them here instead of in the init list in case data is undefined.
    data_ = variable.tensor_data();

    if(is_inplace_on_view) {
      weak_grad_fn_ = variable.grad_fn();
    }

    // TODO(albanD) This needs to be updated when moving to multiple levels
    const auto& fw_grad = variable._fw_grad(/* level */ 0);
    if (fw_grad.defined()) {
      fw_grad_ = std::make_shared<ForwardGrad>();
      fw_grad_->set_value(fw_grad, /* level */ 0);
    }
  }
}

SavedVariable::SavedVariable(const c10::optional<Variable>& variable, bool is_output, bool is_inplace_on_view)
  : SavedVariable(variable.has_value() ? *variable : Variable(), is_output, is_inplace_on_view) {}

Variable SavedVariable::unpack(std::shared_ptr<Node> saved_for) const {
  if (!data_.defined()) {
    TORCH_CHECK(was_default_constructed_, ERR_BACKWARD_TWICE);
    return Variable();
  }

  // We want grad_fn here to provide the most helpful debug message to the user
  // if versions don't match
  auto grad_fn = saved_original_ ? data_.grad_fn()
                                 : is_inplace_on_view_ ? weak_grad_fn_.lock()
                                                       : nullptr;

  if (!saved_original_ && !grad_fn) {
    TORCH_CHECK(saved_for,"No grad_fn for non-leaf saved variable");
    grad_fn = std::move(saved_for);
  }

  auto current_version = saved_original_ ? impl::version_counter(data_).current_version()
                                         : version_counter_.current_version();

  if (saved_version_ != current_version) {
    std::stringstream message;
    message << "one of the variables needed for gradient computation has been "
        "modified by an inplace operation: [" << data_.toString() << " "
        << data_.sizes() << "]";
    if (grad_fn) {
        message << ", which is output " << output_nr_
            << " of " << grad_fn->name() << ",";
    }
    message << " is at version " << current_version
        << "; expected version " << saved_version_ << " instead.";
    if (!AnomalyMode::is_enabled()) {
        message << " Hint: enable anomaly detection to find the operation "
            "that failed to compute its gradient, with torch.autograd."
            "set_detect_anomaly(True).";
    }
    else {
        message << " Hint: the backtrace further above shows the operation "
            "that failed to compute its gradient. The variable in question "
            "was changed in there or anywhere later. Good luck!";
    }
    TORCH_CHECK(false, message.str());
  }

  // The version counter is correct. If we have the original variable, we simply return it

  if (saved_original_) {
    return data_;
  }

  // From now on, we can assume the variable is not a leaf and is an output.
  // Additionnally, because the variable is not a leaf, we have its grad_fn
  // (computed above) and need to attach it to the returned tensor.

  // NB: saved views are unpacked as normal Variables (not views) even though
  // they still share the same storage. This works only because we never call
  // in-place functions on unpacked variables.
  Variable var = make_variable(data_, Edge(std::move(grad_fn), output_nr_));
  impl::set_version_counter(var, version_counter_);

  // NB: var here is never a view so there is no need to make anything special
  // for the case where the saved Tensor was a view. This whole argument relies
  // on the fact that the Tensor returned by this function is never
  // modified in-place.
  if (fw_grad_ && !fw_grad_->empty()) {
    // TODO(albanD) This needs to be updated when moving to multiple levels
    auto new_fw_grad = fw_grad_->value(/* level */ 0);
    var._set_fw_grad(new_fw_grad, /* level */ 0, /* is_inplace_op */ false);
  }

  return var;
}

<<<<<<< HEAD
void SavedVariable::register_hook(std::unique_ptr<SavedVariableHooks>&& hooks) {
  if (!data_.defined()) {
    TORCH_CHECK(was_default_constructed_, ERR_BACKWARD_TWICE);
    TORCH_CHECK(!was_default_constructed_,
        "Calling register_hook on default constructed saved tensor forbidden");
  }
  hooks_ = std::move(hooks);
  // data_ = hooks_->call_unpack_hook(hooks_->call_pack_hook(data_));
=======
void SavedVariable::register_hooks() {
  if (!data_.defined()) {
    if (!was_default_constructed_) {
    TORCH_CHECK(false,
        "Calling register_hook on a saved tensor after it has been freed. "
        "Saved intermediate values "
        "of the graph are freed when you call .backward() or autograd.grad(). Specify "
        "retain_graph=True if you need to backward through the graph a second time or "
        "if you need to access saved variables after calling backward.");
    } else {
    TORCH_CHECK(false, "Calling register_hook on a tensor with value None is forbidden");
    }
  }
>>>>>>> 7cfbd660
}

// NOLINTNEXTLINE(cppcoreguidelines-avoid-non-const-global-variables)
const char* ERR_BACKWARD_TWICE =
    "Trying to backward through the graph a second time (or directly access saved "
    "tensors after they have already been freed). Saved intermediate values "
    "of the graph are freed when you call .backward() or autograd.grad(). Specify "
    "retain_graph=True if you need to backward through the graph a second time or "
    "if you need to access saved tensors after calling backward.";

}} // namespace torch::autograd<|MERGE_RESOLUTION|>--- conflicted
+++ resolved
@@ -153,16 +153,7 @@
   return var;
 }
 
-<<<<<<< HEAD
-void SavedVariable::register_hook(std::unique_ptr<SavedVariableHooks>&& hooks) {
-  if (!data_.defined()) {
-    TORCH_CHECK(was_default_constructed_, ERR_BACKWARD_TWICE);
-    TORCH_CHECK(!was_default_constructed_,
-        "Calling register_hook on default constructed saved tensor forbidden");
-  }
-  hooks_ = std::move(hooks);
-  // data_ = hooks_->call_unpack_hook(hooks_->call_pack_hook(data_));
-=======
+// void register_hooks(std::unique_ptr<SavedVariableHooks>&& hooks);
 void SavedVariable::register_hooks() {
   if (!data_.defined()) {
     if (!was_default_constructed_) {
@@ -176,7 +167,8 @@
     TORCH_CHECK(false, "Calling register_hook on a tensor with value None is forbidden");
     }
   }
->>>>>>> 7cfbd660
+  // hooks_ = std::move(hooks);
+  // data_ = hooks_->call_unpack_hook(hooks_->call_pack_hook(data_));
 }
 
 // NOLINTNEXTLINE(cppcoreguidelines-avoid-non-const-global-variables)
