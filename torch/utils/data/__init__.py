from torch.utils.data.sampler import \
    (Sampler, SequentialSampler, RandomSampler,
     SubsetRandomSampler, WeightedRandomSampler, BatchSampler)
from torch.utils.data.dataset import \
    (Dataset, IterableDataset, TensorDataset, ConcatDataset, ChainDataset,
<<<<<<< HEAD
     Subset, random_split)
from torch.utils.data.dataset import (IterableDataset as IterDataPipe, DFIterDataPipe as DFIterDataPipe, DataChunk as DataChunk)
=======
     Subset, random_split, Dataset as MapDataPipe, IterableDataset as IterDataPipe)
>>>>>>> 4866be34
from torch.utils.data.distributed import DistributedSampler
from torch.utils.data.dataloader import DataLoader, _DatasetKind, get_worker_info
from torch.utils.data._decorator import \
    (functional_datapipe, guaranteed_datapipes_determinism, non_deterministic,
     argument_validation, runtime_validation_disabled, runtime_validation)


__all__ = ['Sampler', 'SequentialSampler', 'RandomSampler',
           'SubsetRandomSampler', 'WeightedRandomSampler', 'BatchSampler',
           'DistributedSampler', 'Dataset', 'IterableDataset', 'TensorDataset',
           'ConcatDataset', 'ChainDataset', 'Subset', 'random_split',
           'DataLoader', '_DatasetKind', 'get_worker_info',
           'IterDataPipe', 'MapDataPipe', 'functional_datapipe',
           'guaranteed_datapipes_determinism', 'non_deterministic',
           'argument_validation', 'runtime_validation_disabled',
           'runtime_validation']


################################################################################
# import subpackage
################################################################################
from torch.utils.data import datapipes<|MERGE_RESOLUTION|>--- conflicted
+++ resolved
@@ -2,13 +2,17 @@
     (Sampler, SequentialSampler, RandomSampler,
      SubsetRandomSampler, WeightedRandomSampler, BatchSampler)
 from torch.utils.data.dataset import \
-    (Dataset, IterableDataset, TensorDataset, ConcatDataset, ChainDataset,
-<<<<<<< HEAD
-     Subset, random_split)
-from torch.utils.data.dataset import (IterableDataset as IterDataPipe, DFIterDataPipe as DFIterDataPipe, DataChunk as DataChunk)
-=======
-     Subset, random_split, Dataset as MapDataPipe, IterableDataset as IterDataPipe)
->>>>>>> 4866be34
+    (Dataset, 
+     IterableDataset,
+     TensorDataset,
+     ConcatDataset, 
+     ChainDataset,
+     Subset,
+     random_split,
+     Dataset as MapDataPipe,
+     IterableDataset as IterDataPipe,
+     DFIterDataPipe as DFIterDataPipe,
+     DataChunk as DataChunk)
 from torch.utils.data.distributed import DistributedSampler
 from torch.utils.data.dataloader import DataLoader, _DatasetKind, get_worker_info
 from torch.utils.data._decorator import \
