--- conflicted
+++ resolved
@@ -144,28 +144,6 @@
     this->set_dtype(dtype);
   }
 
-<<<<<<< HEAD
-=======
-  /// True if all elements of the `TensorOptions` match that of the other.
-  bool operator==(const TensorOptions& other) const noexcept {
-    return
-        has_dtype_ == other.has_dtype_ &&
-        has_layout_ == other.has_layout_ &&
-        has_device_ == other.has_device_ &&
-        has_requires_grad_ == other.has_requires_grad_ &&
-        (!has_dtype_ || dtype_ == other.dtype_) &&
-        (!has_layout_ || layout_ == other.layout_) &&
-        (!has_device_ || device_ == other.device_) &&
-        (!requires_grad_ || requires_grad_ == other.requires_grad_);
-  }
-
-  /// True if any of the elements of this `TensorOptions` do not match that of
-  /// the other.
-  bool operator!=(const TensorOptions& other) const noexcept {
-    return !(*this == other);
-  }
-
->>>>>>> cd4a7740
   /// Return a copy of `TensorOptions` with `device` set to the given one, or
   /// cleared if `device` is `nullopt`.
   C10_NODISCARD TensorOptions device(c10::optional<Device> device) const noexcept {
